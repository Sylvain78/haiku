--- conflicted
+++ resolved
@@ -68,18 +68,11 @@
 # gcc flags for the specific cpu
 #
 
-<<<<<<< HEAD
-HAIKU_KERNEL_CCFLAGS += -mcpu=xscale ;
-HAIKU_KERNEL_C++FLAGS += -mcpu=xscale ;
-HAIKU_CCFLAGS_$(HAIKU_PACKAGING_ARCH) += -mcpu=xscale ;
-HAIKU_C++FLAGS_$(HAIKU_PACKAGING_ARCH) += -mcpu=xscale ;
-=======
 HAIKU_KERNEL_CCFLAGS += -mcpu=xscale -D__XSCALE__ ;
 HAIKU_KERNEL_C++FLAGS += -mcpu=xscale -D__XSCALE__ ;
 HAIKU_CCFLAGS += -mcpu=xscale -D__XSCALE__ ;
 HAIKU_C++FLAGS += -mcpu=xscale -D__XSCALE__ ;
 TARGET_ASFLAGS += -mcpu=xscale -D__XSCALE__ ;
->>>>>>> 6c7caf44
 
 # Workaround for ld using 32k for alignment despite forcing it in the config...
 # should definitely not be needed!
