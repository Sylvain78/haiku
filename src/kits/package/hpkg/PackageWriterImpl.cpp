/*
 * Copyright 2009-2011, Ingo Weinhold, ingo_weinhold@gmx.de.
 * Copyright 2011, Oliver Tappe <zooey@hirschkaefer.de>
 * Distributed under the terms of the MIT License.
 */


#include <package/hpkg/PackageWriterImpl.h>

#include <dirent.h>
#include <errno.h>
#include <fcntl.h>
#include <stdio.h>
#include <stdlib.h>
#include <string.h>
#include <sys/stat.h>
#include <unistd.h>

#include <algorithm>
#include <new>

#include <ByteOrder.h>
#include <Directory.h>
#include <Entry.h>
#include <FindDirectory.h>
#include <fs_attr.h>
#include <Path.h>

#include <package/BlockBufferCacheNoLock.h>

#include <package/hpkg/PackageAttributeValue.h>
#include <package/hpkg/PackageContentHandler.h>
#include <package/hpkg/PackageData.h>
#include <package/hpkg/PackageDataReader.h>

#include <AutoDeleter.h>
#include <RangeArray.h>

#include <package/hpkg/HPKGDefsPrivate.h>

#include <package/hpkg/DataOutput.h>
#include <package/hpkg/DataReader.h>
#include <package/hpkg/PackageReaderImpl.h>
#include <package/hpkg/Stacker.h>


using BPrivate::FileDescriptorCloser;


static const char* const kPublicDomainLicenseName = "Public Domain";


#include <typeinfo>

namespace BPackageKit {

namespace BHPKG {

namespace BPrivate {


// minimum length of data we require before trying to zlib compress them
static const size_t kZlibCompressionSizeThreshold = 64;


// #pragma mark - Attributes


struct PackageWriterImpl::Attribute
	: public DoublyLinkedListLinkImpl<Attribute> {
	BHPKGAttributeID			id;
	AttributeValue				value;
	DoublyLinkedList<Attribute>	children;

	Attribute(BHPKGAttributeID id_ = B_HPKG_ATTRIBUTE_ID_ENUM_COUNT)
		:
		id(id_)
	{
	}

	~Attribute()
	{
		DeleteChildren();
	}

	void AddChild(Attribute* child)
	{
		children.Add(child);
	}

	void RemoveChild(Attribute* child)
	{
		children.Remove(child);
	}

	void DeleteChildren()
	{
		while (Attribute* child = children.RemoveHead())
			delete child;
	}

	Attribute* FindEntryChild(const char* fileName) const
	{
		for (DoublyLinkedList<Attribute>::ConstIterator it
				= children.GetIterator(); Attribute* child = it.Next();) {
			if (child->id != B_HPKG_ATTRIBUTE_ID_DIRECTORY_ENTRY)
				continue;
			if (child->value.type != B_HPKG_ATTRIBUTE_TYPE_STRING)
				continue;
			const char* childName = child->value.string->string;
			if (strcmp(fileName, childName) == 0)
				return child;
		}

		return NULL;
	}

	Attribute* FindEntryChild(const char* fileName, size_t nameLength) const
	{
		BString name(fileName, nameLength);
		return (size_t)name.Length() == nameLength
			? FindEntryChild(name) : NULL;
	}

	Attribute* FindNodeAttributeChild(const char* attributeName) const
	{
		for (DoublyLinkedList<Attribute>::ConstIterator it
				= children.GetIterator(); Attribute* child = it.Next();) {
			if (child->id != B_HPKG_ATTRIBUTE_ID_FILE_ATTRIBUTE)
				continue;
			if (child->value.type != B_HPKG_ATTRIBUTE_TYPE_STRING)
				continue;
			const char* childName = child->value.string->string;
			if (strcmp(attributeName, childName) == 0)
				return child;
		}

		return NULL;
	}

	Attribute* ChildWithID(BHPKGAttributeID id) const
	{
		for (DoublyLinkedList<Attribute>::ConstIterator it
				= children.GetIterator(); Attribute* child = it.Next();) {
			if (child->id == id)
				return child;
		}

		return NULL;
	}
};


// #pragma mark - PackageContentHandler


struct PackageWriterImpl::PackageContentHandler
	: BLowLevelPackageContentHandler {
	PackageContentHandler(Attribute* rootAttribute, BErrorOutput* errorOutput,
		StringCache& stringCache, uint64 heapOffset)
		:
		fErrorOutput(errorOutput),
		fStringCache(stringCache),
		fRootAttribute(rootAttribute),
		fHeapOffset(heapOffset),
		fErrorOccurred(false)
	{
	}

	virtual status_t HandleSectionStart(BHPKGPackageSectionID sectionID,
		bool& _handleSection)
	{
		// we're only interested in the TOC
		_handleSection = sectionID == B_HPKG_SECTION_PACKAGE_TOC;
		return B_OK;
	}

	virtual status_t HandleSectionEnd(BHPKGPackageSectionID sectionID)
	{
		return B_OK;
	}

	virtual status_t HandleAttribute(BHPKGAttributeID attributeID,
		const BPackageAttributeValue& value, void* parentToken, void*& _token)
	{
		if (fErrorOccurred)
			return B_OK;

		Attribute* parentAttribute = parentToken != NULL
			? (Attribute*)parentToken : fRootAttribute;

		Attribute* attribute = new Attribute(attributeID);
		parentAttribute->AddChild(attribute);

		switch (value.type) {
			case B_HPKG_ATTRIBUTE_TYPE_INT:
				attribute->value.SetTo(value.signedInt);
				break;

			case B_HPKG_ATTRIBUTE_TYPE_UINT:
				attribute->value.SetTo(value.unsignedInt);
				break;

			case B_HPKG_ATTRIBUTE_TYPE_STRING:
			{
				CachedString* string = fStringCache.Get(value.string);
				if (string == NULL)
					throw std::bad_alloc();
				attribute->value.SetTo(string);
				break;
			}

			case B_HPKG_ATTRIBUTE_TYPE_RAW:
				if (value.encoding == B_HPKG_ATTRIBUTE_ENCODING_RAW_HEAP) {
					attribute->value.SetToData(value.data.size,
						value.data.offset - fHeapOffset);
				} else if (value.encoding
						== B_HPKG_ATTRIBUTE_ENCODING_RAW_INLINE) {
					attribute->value.SetToData(value.data.size, value.data.raw);
				} else {
					fErrorOutput->PrintError("Invalid attribute value encoding "
						"%d (attribute %d)\n", value.encoding, attributeID);
					return B_BAD_DATA;
				}
				break;

			case B_HPKG_ATTRIBUTE_TYPE_INVALID:
			default:
				fErrorOutput->PrintError("Invalid attribute value type %d "
					"(attribute %d)\n", value.type, attributeID);
				return B_BAD_DATA;
		}

		_token = attribute;
		return B_OK;
	}

	virtual status_t HandleAttributeDone(BHPKGAttributeID attributeID,
		const BPackageAttributeValue& value, void* parentToken, void* token)
	{
		return B_OK;
	}

	virtual void HandleErrorOccurred()
	{
		fErrorOccurred = true;
	}

private:
	BErrorOutput*	fErrorOutput;
	StringCache&	fStringCache;
	Attribute*		fRootAttribute;
	uint64			fHeapOffset;
	bool			fErrorOccurred;
};


// #pragma mark - Entry


struct PackageWriterImpl::Entry : DoublyLinkedListLinkImpl<Entry> {
	Entry(char* name, size_t nameLength, int fd, bool isImplicit)
		:
		fName(name),
		fNameLength(nameLength),
		fFD(fd),
		fIsImplicit(isImplicit)
	{
	}

	~Entry()
	{
		DeleteChildren();
		free(fName);
	}

	static Entry* Create(const char* name, size_t nameLength, int fd,
		bool isImplicit)
	{
		char* clonedName = (char*)malloc(nameLength + 1);
		if (clonedName == NULL)
			throw std::bad_alloc();
		memcpy(clonedName, name, nameLength);
		clonedName[nameLength] = '\0';

		Entry* entry = new(std::nothrow) Entry(clonedName, nameLength, fd,
			isImplicit);
		if (entry == NULL) {
			free(clonedName);
			throw std::bad_alloc();
		}

		return entry;
	}

	const char* Name() const
	{
		return fName;
	}

	int FD() const
	{
		return fFD;
	}

	void SetFD(int fd)
	{
		fFD = fd;
	}

	bool IsImplicit() const
	{
		return fIsImplicit;
	}

	void SetImplicit(bool isImplicit)
	{
		fIsImplicit = isImplicit;
	}

	bool HasName(const char* name, size_t nameLength)
	{
		return nameLength == fNameLength
			&& strncmp(name, fName, nameLength) == 0;
	}

	void AddChild(Entry* child)
	{
		fChildren.Add(child);
	}

	void DeleteChildren()
	{
		while (Entry* child = fChildren.RemoveHead())
			delete child;
	}

	Entry* GetChild(const char* name, size_t nameLength) const
	{
		EntryList::ConstIterator it = fChildren.GetIterator();
		while (Entry* child = it.Next()) {
			if (child->HasName(name, nameLength))
				return child;
		}

		return NULL;
	}

	EntryList::ConstIterator ChildIterator() const
	{
		return fChildren.GetIterator();
	}

private:
	char*		fName;
	size_t		fNameLength;
	int			fFD;
	bool		fIsImplicit;
	EntryList	fChildren;
};


// #pragma mark - SubPathAdder


struct PackageWriterImpl::SubPathAdder {
	SubPathAdder(BErrorOutput* errorOutput, char* pathBuffer,
		const char* subPath)
		:
		fOriginalPathEnd(pathBuffer + strlen(pathBuffer))
	{
		if (fOriginalPathEnd != pathBuffer)
			strlcat(pathBuffer, "/", B_PATH_NAME_LENGTH);

		if (strlcat(pathBuffer, subPath, B_PATH_NAME_LENGTH)
				>= B_PATH_NAME_LENGTH) {
			*fOriginalPathEnd = '\0';
			errorOutput->PrintError("Path too long: \"%s/%s\"\n", pathBuffer,
				subPath);
			throw status_t(B_BUFFER_OVERFLOW);
		}
	}

	~SubPathAdder()
	{
		*fOriginalPathEnd = '\0';
	}

private:
	char* fOriginalPathEnd;
};


struct PackageWriterImpl::HeapAttributeOffsetter {
	HeapAttributeOffsetter(const RangeArray<off_t>& ranges,
		const Array<off_t>& deltas)
		:
		fRanges(ranges),
		fDeltas(deltas)
	{
	}

	void ProcessAttribute(Attribute* attribute)
	{
		// If the attribute refers to a heap value, adjust it
		AttributeValue& value = attribute->value;

		if (value.type == B_HPKG_ATTRIBUTE_TYPE_RAW
			&& value.encoding == B_HPKG_ATTRIBUTE_ENCODING_RAW_HEAP) {
			off_t delta = fDeltas[fRanges.InsertionIndex(value.data.offset)];
			value.data.offset -= delta;
		}

		// recurse
		for (DoublyLinkedList<Attribute>::Iterator it
					= attribute->children.GetIterator();
				Attribute* child = it.Next();) {
			ProcessAttribute(child);
		}
	}

private:
	const RangeArray<off_t>&	fRanges;
	const Array<off_t>&			fDeltas;
};


// #pragma mark - PackageWriterImpl (Inline Methods)


template<typename Type>
inline PackageWriterImpl::Attribute*
PackageWriterImpl::_AddAttribute(BHPKGAttributeID attributeID, Type value)
{
	AttributeValue attributeValue;
	attributeValue.SetTo(value);
	return _AddAttribute(attributeID, attributeValue);
}


// #pragma mark - PackageWriterImpl


PackageWriterImpl::PackageWriterImpl(BPackageWriterListener* listener)
	:
	inherited(listener),
	fListener(listener),
	fHeapRangesToRemove(NULL),
	fDataBuffer(NULL),
	fDataBufferSize(2 * B_HPKG_DEFAULT_DATA_CHUNK_SIZE_ZLIB),
	fRootEntry(NULL),
	fRootAttribute(NULL),
	fTopAttribute(NULL),
	fCheckLicenses(true)
{
}


PackageWriterImpl::~PackageWriterImpl()
{
	delete fRootAttribute;

	delete fRootEntry;

	free(fDataBuffer);
}


status_t
PackageWriterImpl::Init(const char* fileName, uint32 flags)
{
	try {
		return _Init(fileName, flags);
	} catch (status_t error) {
		return error;
	} catch (std::bad_alloc) {
		fListener->PrintError("Out of memory!\n");
		return B_NO_MEMORY;
	}
}


status_t
PackageWriterImpl::SetInstallPath(const char* installPath)
{
	fInstallPath = installPath;
	return installPath == NULL
		|| (size_t)fInstallPath.Length() == strlen(installPath)
		? B_OK : B_NO_MEMORY;
}


void
PackageWriterImpl::SetCheckLicenses(bool checkLicenses)
{
	fCheckLicenses = checkLicenses;
}


status_t
PackageWriterImpl::AddEntry(const char* fileName, int fd)
{
	try {
		// if it's ".PackageInfo", parse it
		if (strcmp(fileName, B_HPKG_PACKAGE_INFO_FILE_NAME) == 0) {
			struct ErrorListener : public BPackageInfo::ParseErrorListener {
				ErrorListener(BPackageWriterListener* _listener)
					: listener(_listener) {}
				virtual void OnError(const BString& msg, int line, int col) {
					listener->PrintError("Parse error in %s(%d:%d) -> %s\n",
						B_HPKG_PACKAGE_INFO_FILE_NAME, line, col, msg.String());
				}
				BPackageWriterListener* listener;
			} errorListener(fListener);

			if (fd >= 0) {
				// a file descriptor is given -- read the config from there
				// stat the file to get the file size
				struct stat st;
				if (fstat(fd, &st) != 0)
					return errno;

				BString packageInfoString;
				char* buffer = packageInfoString.LockBuffer(st.st_size);
				if (buffer == NULL)
					return B_NO_MEMORY;

				ssize_t result = read_pos(fd, 0, buffer, st.st_size);
				if (result < 0) {
					packageInfoString.UnlockBuffer(0);
					return errno;
				}

				buffer[st.st_size] = '\0';
				packageInfoString.UnlockBuffer(st.st_size);

				result = fPackageInfo.ReadFromConfigString(packageInfoString,
					&errorListener);
				if (result != B_OK)
					return result;
			} else {
				// use the file name
				BEntry packageInfoEntry(fileName);
				status_t result = fPackageInfo.ReadFromConfigFile(
					packageInfoEntry, &errorListener);
				if (result != B_OK
					|| (result = fPackageInfo.InitCheck()) != B_OK) {
					return result;
				}
			}
		}

		return _RegisterEntry(fileName, fd);
	} catch (status_t error) {
		return error;
	} catch (std::bad_alloc) {
		fListener->PrintError("Out of memory!\n");
		return B_NO_MEMORY;
	}
}


status_t
PackageWriterImpl::Finish()
{
	try {
		RangeArray<off_t> heapRangesToRemove;
		fHeapRangesToRemove = &heapRangesToRemove;

		if ((Flags() & B_HPKG_WRITER_UPDATE_PACKAGE) != 0) {
			_UpdateCheckEntryCollisions();

			if (fPackageInfo.InitCheck() != B_OK)
				_UpdateReadPackageInfo();
		}

		if (fPackageInfo.InitCheck() != B_OK) {
			fListener->PrintError("No package-info file found (%s)!\n",
				B_HPKG_PACKAGE_INFO_FILE_NAME);
			return B_BAD_DATA;
		}

		fPackageInfo.SetInstallPath(fInstallPath);

		RegisterPackageInfo(PackageAttributes(), fPackageInfo);

		if (fCheckLicenses) {
			status_t result = _CheckLicenses();
			if (result != B_OK)
				return result;
		}

		if ((Flags() & B_HPKG_WRITER_UPDATE_PACKAGE) != 0)
			_CompactHeap();

		fHeapRangesToRemove = NULL;

		return _Finish();
	} catch (status_t error) {
		return error;
	} catch (std::bad_alloc) {
		fListener->PrintError("Out of memory!\n");
		return B_NO_MEMORY;
	}
}


status_t
PackageWriterImpl::_Init(const char* fileName, uint32 flags)
{
	status_t result = inherited::Init(fileName, "package", flags);
	if (result != B_OK)
		return result;

	// allocate data buffer
	fDataBuffer = malloc(fDataBufferSize);
	if (fDataBuffer == NULL)
		throw std::bad_alloc();

	if (fStringCache.Init() != B_OK)
		throw std::bad_alloc();

	// create entry list
	fRootEntry = new Entry(NULL, 0, -1, true);

	fRootAttribute = new Attribute();

	fHeapOffset = fHeapEnd = sizeof(hpkg_header);
	fTopAttribute = fRootAttribute;

	// in update mode, parse the TOC
	if ((Flags() & B_HPKG_WRITER_UPDATE_PACKAGE) != 0) {
		PackageReaderImpl packageReader(fListener);
		result = packageReader.Init(FD(), false);
		if (result != B_OK)
			return result;

		fHeapOffset = packageReader.HeapOffset();
		fHeapEnd = fHeapOffset + packageReader.HeapSize();

		PackageContentHandler handler(fRootAttribute, fListener, fStringCache,
			fHeapOffset);

		result = packageReader.ParseContent(&handler);
		if (result != B_OK)
			return result;

		if ((uint64)fHeapOffset > packageReader.HeapOffset()) {
			fListener->PrintError("Unexpected heap offset in package file.\n");
			return B_BAD_DATA;
		}
	}

	return B_OK;
}


status_t
PackageWriterImpl::_CheckLicenses()
{
	BPath systemLicensePath;
	status_t result
#ifdef HAIKU_TARGET_PLATFORM_HAIKU
		= find_directory(B_SYSTEM_DATA_DIRECTORY, &systemLicensePath);
#else
		= systemLicensePath.SetTo(HAIKU_BUILD_SYSTEM_DATA_DIRECTORY);
#endif
	if (result != B_OK) {
		fListener->PrintError("unable to find system data path!\n");
		return result;
	}
	if ((result = systemLicensePath.Append("licenses")) != B_OK) {
		fListener->PrintError("unable to append to system data path!\n");
		return result;
	}

	BDirectory systemLicenseDir(systemLicensePath.Path());

	const BStringList& licenseList = fPackageInfo.LicenseList();
	for (int i = 0; i < licenseList.CountStrings(); ++i) {
		const BString& licenseName = licenseList.StringAt(i);
		if (licenseName == kPublicDomainLicenseName)
			continue;

		BEntry license;
		if (systemLicenseDir.FindEntry(licenseName.String(), &license) == B_OK)
			continue;

		// license is not a system license, so it must be contained in package
		BString licensePath("data/licenses/");
		licensePath << licenseName;

		if (!_IsEntryInPackage(licensePath)) {
			fListener->PrintError("License '%s' isn't contained in package!\n",
				licenseName.String());
			return B_BAD_DATA;
		}
	}

	return B_OK;
}


bool
PackageWriterImpl::_IsEntryInPackage(const char* fileName)
{
	const char* originalFileName = fileName;

	// find the closest ancestor of the entry that is in the added entries
	bool added = false;
	Entry* entry = fRootEntry;
	while (entry != NULL) {
		if (!entry->IsImplicit()) {
			added = true;
			break;
		}

		if (*fileName == '\0')
			break;

		const char* nextSlash = strchr(fileName, '/');

		if (nextSlash == NULL) {
			// no slash, just the file name
			size_t length = strlen(fileName);
			entry  = entry->GetChild(fileName, length);
			fileName += length;
			continue;
		}

		// find the start of the next component, skipping slashes
		const char* nextComponent = nextSlash + 1;
		while (*nextComponent == '/')
			nextComponent++;

		entry = entry->GetChild(fileName, nextSlash - fileName);

		fileName = nextComponent;
	}

	if (added) {
		// the entry itself or one of its ancestors has been added to the
		// package explicitly -- stat it, to see, if it exists
		struct stat st;
		if (entry->FD() >= 0) {
			if (fstatat(entry->FD(), *fileName != '\0' ? fileName : NULL, &st,
					AT_SYMLINK_NOFOLLOW) == 0) {
				return true;
			}
		} else {
			if (lstat(originalFileName, &st) == 0)
				return true;
		}
	}

	// In update mode the entry might already be in the package.
	Attribute* attribute = fRootAttribute;
	fileName = originalFileName;

	while (attribute != NULL) {
		if (*fileName == '\0')
			return true;

		const char* nextSlash = strchr(fileName, '/');

		if (nextSlash == NULL) {
			// no slash, just the file name
			return attribute->FindEntryChild(fileName) != NULL;
		}

		// find the start of the next component, skipping slashes
		const char* nextComponent = nextSlash + 1;
		while (*nextComponent == '/')
			nextComponent++;

		attribute = attribute->FindEntryChild(fileName, nextSlash - fileName);

		fileName = nextComponent;
	}

	return false;
}


void
PackageWriterImpl::_UpdateReadPackageInfo()
{
	// get the .PackageInfo entry attribute
	Attribute* attribute = fRootAttribute->FindEntryChild(
		B_HPKG_PACKAGE_INFO_FILE_NAME);
	if (attribute == NULL) {
		fListener->PrintError("No %s in package file.\n",
			B_HPKG_PACKAGE_INFO_FILE_NAME);
		throw status_t(B_BAD_DATA);
	}

	// get the data attribute
	Attribute* dataAttribute = attribute->ChildWithID(B_HPKG_ATTRIBUTE_ID_DATA);
	if (dataAttribute == NULL)  {
		fListener->PrintError("%s entry in package file doesn't have data.\n",
			B_HPKG_PACKAGE_INFO_FILE_NAME);
		throw status_t(B_BAD_DATA);
	}

	AttributeValue& value = dataAttribute->value;
	if (value.type != B_HPKG_ATTRIBUTE_TYPE_RAW) {
		fListener->PrintError("%s entry in package file has an invalid data "
			"attribute (not of type raw).\n", B_HPKG_PACKAGE_INFO_FILE_NAME);
		throw status_t(B_BAD_DATA);
	}

	BPackageData data;
	if (value.encoding == B_HPKG_ATTRIBUTE_ENCODING_RAW_INLINE)
		data.SetData(value.data.size, value.data.raw);
	else
		data.SetData(value.data.size, value.data.offset + fHeapOffset);

	// get the compression
	uint8 compression = B_HPKG_DEFAULT_DATA_COMPRESSION;
	if (Attribute* compressionAttribute = dataAttribute->ChildWithID(
			B_HPKG_ATTRIBUTE_ID_DATA_COMPRESSION)) {
		if (compressionAttribute->value.type != B_HPKG_ATTRIBUTE_TYPE_UINT) {
			fListener->PrintError("%s entry in package file has an invalid "
				"data compression attribute (not of type uint).\n",
				B_HPKG_PACKAGE_INFO_FILE_NAME);
			throw status_t(B_BAD_DATA);
		}
		compression = compressionAttribute->value.unsignedInt;
	}

	data.SetCompression(compression);

	// get the size
	uint64 size;
	Attribute* sizeAttribute = dataAttribute->ChildWithID(
		B_HPKG_ATTRIBUTE_ID_DATA_SIZE);
	if (sizeAttribute == NULL) {
		size = value.data.size;
	} else if (sizeAttribute->value.type != B_HPKG_ATTRIBUTE_TYPE_UINT) {
		fListener->PrintError("%s entry in package file has an invalid data "
			"size attribute (not of type uint).\n",
			B_HPKG_PACKAGE_INFO_FILE_NAME);
		throw status_t(B_BAD_DATA);
	} else
		size = sizeAttribute->value.unsignedInt;

	data.SetUncompressedSize(size);

	// get the chunk size
	uint64 chunkSize = compression == B_HPKG_COMPRESSION_ZLIB
		? B_HPKG_DEFAULT_DATA_CHUNK_SIZE_ZLIB : 0;
	if (Attribute* chunkSizeAttribute = dataAttribute->ChildWithID(
			B_HPKG_ATTRIBUTE_ID_DATA_CHUNK_SIZE)) {
		if (chunkSizeAttribute->value.type != B_HPKG_ATTRIBUTE_TYPE_UINT) {
			fListener->PrintError("%s entry in package file has an invalid "
				"data chunk size attribute (not of type uint).\n",
				B_HPKG_PACKAGE_INFO_FILE_NAME);
			throw status_t(B_BAD_DATA);
		}
		chunkSize = chunkSizeAttribute->value.unsignedInt;
	}

	data.SetChunkSize(chunkSize);

	// read the value into a string
	BString valueString;
	char* valueBuffer = valueString.LockBuffer(size);
	if (valueBuffer == NULL)
		throw std::bad_alloc();

	if (value.encoding == B_HPKG_ATTRIBUTE_ENCODING_RAW_INLINE) {
		// data encoded inline -- just copy to buffer
		if (size != value.data.size) {
			fListener->PrintError("%s entry in package file has an invalid "
				"data attribute (mismatching size).\n",
				B_HPKG_PACKAGE_INFO_FILE_NAME);
			throw status_t(B_BAD_DATA);
		}
		memcpy(valueBuffer, value.data.raw, value.data.size);
	} else {
		// data on heap -- read from there
		BBlockBufferCacheNoLock	bufferCache(16 * 1024, 1);
		status_t error = bufferCache.Init();
		if (error != B_OK) {
			fListener->PrintError("Failed to initialize buffer cache: %s\n",
				strerror(error));
			throw status_t(error);
		}

		// create a BPackageDataReader
		BFDDataReader packageFileReader(FD());
		BPackageDataReader* reader;
		error = BPackageDataReaderFactory(&bufferCache)
			.CreatePackageDataReader(&packageFileReader, data, reader);
		if (error != B_OK) {
			fListener->PrintError("Failed to create package data reader: %s\n",
				strerror(error));
			throw status_t(error);
		}
		ObjectDeleter<BPackageDataReader> readerDeleter(reader);

		// read the data
		error = reader->ReadData(0, valueBuffer, size);
		if (error != B_OK) {
			fListener->PrintError("Failed to read data of %s entry in package "
				"file: %s\n", B_HPKG_PACKAGE_INFO_FILE_NAME, strerror(error));
			throw status_t(error);
		}
	}

	valueString.UnlockBuffer();

	// parse the package info
	status_t error = fPackageInfo.ReadFromConfigString(valueString);
	if (error != B_OK) {
		fListener->PrintError("Failed to parse package info data from package "
			"file: %s\n", strerror(error));
		throw status_t(error);
	}
}


void
PackageWriterImpl::_UpdateCheckEntryCollisions()
{
	for (EntryList::ConstIterator it = fRootEntry->ChildIterator();
			Entry* entry = it.Next();) {
		char pathBuffer[B_PATH_NAME_LENGTH];
		pathBuffer[0] = '\0';
		_UpdateCheckEntryCollisions(fRootAttribute, AT_FDCWD, entry,
			entry->Name(), pathBuffer);
	}
}


void
PackageWriterImpl::_UpdateCheckEntryCollisions(Attribute* parentAttribute,
	int dirFD, Entry* entry, const char* fileName, char* pathBuffer)
{
	bool isImplicitEntry = entry != NULL && entry->IsImplicit();

	SubPathAdder pathAdder(fListener, pathBuffer, fileName);

<<<<<<< HEAD
	// Check wether there's an entry attribute for this entry. If not, we can
=======
	// Check whether there's an entry attribute for this entry. If not, we can
>>>>>>> 1a84d6b3
	// ignore this entry.
	Attribute* entryAttribute = parentAttribute->FindEntryChild(fileName);
	if (entryAttribute == NULL)
		return;

	// open the node
	int fd;
	FileDescriptorCloser fdCloser;

	if (entry != NULL && entry->FD() >= 0) {
		// a file descriptor is already given -- use that
		fd = entry->FD();
	} else {
		fd = openat(dirFD, fileName,
			O_RDONLY | (isImplicitEntry ? 0 : O_NOTRAVERSE));
		if (fd < 0) {
			fListener->PrintError("Failed to open entry \"%s\": %s\n",
				pathBuffer, strerror(errno));
			throw status_t(errno);
		}
		fdCloser.SetTo(fd);
	}

	// stat the node
	struct stat st;
	if (fstat(fd, &st) < 0) {
		fListener->PrintError("Failed to fstat() file \"%s\": %s\n", pathBuffer,
			strerror(errno));
		throw status_t(errno);
	}

	// implicit entries must be directories
	if (isImplicitEntry && !S_ISDIR(st.st_mode)) {
		fListener->PrintError("Non-leaf path component \"%s\" is not a "
			"directory.\n", pathBuffer);
		throw status_t(B_BAD_VALUE);
	}

	// get the pre-existing node's file type
	uint32 preExistingFileType = B_HPKG_DEFAULT_FILE_TYPE;
	if (Attribute* fileTypeAttribute
			= entryAttribute->ChildWithID(B_HPKG_ATTRIBUTE_ID_FILE_TYPE)) {
		if (fileTypeAttribute->value.type == B_HPKG_ATTRIBUTE_TYPE_UINT)
			preExistingFileType = fileTypeAttribute->value.unsignedInt;
	}

	// Compare the node type with that of the pre-existing one.
	if (!S_ISDIR(st.st_mode)) {
		// the pre-existing must not a directory either -- we'll remove it
		if (preExistingFileType == B_HPKG_FILE_TYPE_DIRECTORY) {
			fListener->PrintError("Specified file \"%s\" clashes with an "
				"archived directory.\n", pathBuffer);
			throw status_t(B_BAD_VALUE);
		}

		if ((Flags() & B_HPKG_WRITER_FORCE_ADD) == 0) {
			fListener->PrintError("Specified file \"%s\" clashes with an "
				"archived file.\n", pathBuffer);
			throw status_t(B_FILE_EXISTS);
		}

		parentAttribute->RemoveChild(entryAttribute);
		_AttributeRemoved(entryAttribute);

		return;
	}

	// the pre-existing entry needs to be a directory too -- we will merge
	if (preExistingFileType != B_HPKG_FILE_TYPE_DIRECTORY) {
		fListener->PrintError("Specified directory \"%s\" clashes with an "
			"archived non-directory.\n", pathBuffer);
		throw status_t(B_BAD_VALUE);
	}

	// directory -- recursively add children
	if (isImplicitEntry) {
		// this is an implicit entry -- just check the child entries
		for (EntryList::ConstIterator it = entry->ChildIterator();
				Entry* child = it.Next();) {
			_UpdateCheckEntryCollisions(entryAttribute, fd, child,
				child->Name(), pathBuffer);
		}
	} else {
		// explicitly specified directory -- we need to read the directory

		// first we check for colliding node attributes, though
		if (DIR* attrDir = fs_fopen_attr_dir(fd)) {
			CObjectDeleter<DIR, int> attrDirCloser(attrDir, fs_close_attr_dir);

			while (dirent* entry = fs_read_attr_dir(attrDir)) {
				attr_info attrInfo;
				if (fs_stat_attr(fd, entry->d_name, &attrInfo) < 0) {
					fListener->PrintError(
						"Failed to stat attribute \"%s\" of directory \"%s\": "
						"%s\n", entry->d_name, pathBuffer, strerror(errno));
					throw status_t(errno);
				}

				// check whether the attribute exists
				Attribute* attributeAttribute
					= entryAttribute->FindNodeAttributeChild(entry->d_name);
				if (attributeAttribute == NULL)
					continue;

				if ((Flags() & B_HPKG_WRITER_FORCE_ADD) == 0) {
					fListener->PrintError("Attribute \"%s\" of specified "
						"directory \"%s\" clashes with an archived "
						"attribute.\n", pathBuffer);
					throw status_t(B_FILE_EXISTS);
				}

				// remove it
				entryAttribute->RemoveChild(attributeAttribute);
				_AttributeRemoved(attributeAttribute);
			}
		}

		// we need to clone the directory FD for fdopendir()
		int clonedFD = dup(fd);
		if (clonedFD < 0) {
			fListener->PrintError(
				"Failed to dup() directory FD: %s\n", strerror(errno));
			throw status_t(errno);
		}

		DIR* dir = fdopendir(clonedFD);
		if (dir == NULL) {
			fListener->PrintError(
				"Failed to open directory \"%s\": %s\n", pathBuffer,
				strerror(errno));
			close(clonedFD);
			throw status_t(errno);
		}
		CObjectDeleter<DIR, int> dirCloser(dir, closedir);

		while (dirent* entry = readdir(dir)) {
			// skip "." and ".."
			if (strcmp(entry->d_name, ".") == 0
				|| strcmp(entry->d_name, "..") == 0) {
				continue;
			}

			_UpdateCheckEntryCollisions(entryAttribute, fd, NULL, entry->d_name,
				pathBuffer);
		}
	}
}


void
PackageWriterImpl::_CompactHeap()
{
	int32 count = fHeapRangesToRemove->CountRanges();
	if (count == 0)
		return;

	// compute the move deltas for the ranges
	Array<off_t> deltas;
	off_t delta = 0;
	for (int32 i = 0; i < count; i++) {
		if (!deltas.Add(delta))
			throw std::bad_alloc();

		delta += fHeapRangesToRemove->RangeAt(i).size;
	}

	if (!deltas.Add(delta))
		throw std::bad_alloc();

	// offset the attributes
	HeapAttributeOffsetter(*fHeapRangesToRemove, deltas).ProcessAttribute(
		fRootAttribute);

	// move the heap chunks in the file around
	off_t chunkOffset = fHeapOffset;
	delta = 0;

	for (int32 i = 0; i < count; i++) {
		const Range<off_t>& range = fHeapRangesToRemove->RangeAt(i);

		if (delta > 0 && chunkOffset < range.offset) {
			// move chunk
			_MoveHeapChunk(chunkOffset, chunkOffset - delta,
				range.offset - chunkOffset);
		}

		chunkOffset = range.EndOffset();
		delta += range.size;
	}

	// move the final chunk
	off_t heapSize = fHeapEnd - fHeapOffset;
	if (delta > 0 && chunkOffset < heapSize) {
		_MoveHeapChunk(chunkOffset, chunkOffset - delta,
			heapSize - chunkOffset);
	}

	fHeapEnd -= delta;
}


void
PackageWriterImpl::_MoveHeapChunk(off_t fromOffset, off_t toOffset, off_t size)
{
	// convert heap offsets to file offsets
	fromOffset += fHeapOffset;
	toOffset += fHeapOffset;

	while (size > 0) {
		size_t toCopy = std::min(size, (off_t)fDataBufferSize);

		// read data into buffer
		ssize_t bytesRead = read_pos(FD(), fromOffset, fDataBuffer, toCopy);
		if (bytesRead < 0) {
			fListener->PrintError("Failed to read from package file: %s\n",
				strerror(errno));
			throw status_t(errno);
		}
		if ((size_t)bytesRead < toCopy) {
			fListener->PrintError("Failed to read from package file (wanted "
				"%zu bytes, got %zd).\n", toCopy, bytesRead);
			throw status_t(B_IO_ERROR);
		}

		// write data to target offset
		ssize_t bytesWritten = write_pos(FD(), toOffset, fDataBuffer, toCopy);
		if (bytesWritten < 0) {
			fListener->PrintError("Failed to write to package file: %s\n",
				strerror(errno));
			throw status_t(errno);
		}
		if ((size_t)bytesWritten < toCopy) {
			fListener->PrintError("Failed to write to package file.\n");
			throw status_t(B_IO_ERROR);
		}

		fromOffset += toCopy;
		toOffset += toCopy;
		size -= toCopy;
	}
}


void
PackageWriterImpl::_AttributeRemoved(Attribute* attribute)
{
	AttributeValue& value = attribute->value;
	if (value.type == B_HPKG_ATTRIBUTE_TYPE_RAW
		&& value.encoding == B_HPKG_ATTRIBUTE_ENCODING_RAW_HEAP) {
		if (!fHeapRangesToRemove->AddRange(value.data.offset, value.data.size))
			throw std::bad_alloc();
	}

	for (DoublyLinkedList<Attribute>::Iterator it
				= attribute->children.GetIterator();
			Attribute* child = it.Next();) {
		_AttributeRemoved(child);
	}
}


status_t
PackageWriterImpl::_Finish()
{
	// write entries
	for (EntryList::ConstIterator it = fRootEntry->ChildIterator();
			Entry* entry = it.Next();) {
		char pathBuffer[B_PATH_NAME_LENGTH];
		pathBuffer[0] = '\0';
		_AddEntry(AT_FDCWD, entry, entry->Name(), pathBuffer);
	}

	off_t heapSize = fHeapEnd - fHeapOffset;

	hpkg_header header;

	// write the TOC and package attributes
	_WriteTOC(header);
	_WritePackageAttributes(header);

	off_t totalSize = fHeapEnd;

	// Truncate the file to the size it is supposed to have. In update mode, it
	// can be greater when one or more files are shrunk. In creation mode, when
	// writing compressed TOC or package attributes yields a larger size than
	// uncompressed, the file size may also be greater than it should be.
	if (ftruncate(FD(), totalSize) != 0) {
		fListener->PrintError("Failed to truncate package file to new "
			"size: %s\n", strerror(errno));
		return errno;
	}

	fListener->OnPackageSizeInfo(fHeapOffset, heapSize,
		B_BENDIAN_TO_HOST_INT64(header.toc_length_compressed),
		B_BENDIAN_TO_HOST_INT32(header.attributes_length_compressed),
		totalSize);

	// prepare the header

	// general
	header.magic = B_HOST_TO_BENDIAN_INT32(B_HPKG_MAGIC);
	header.header_size = B_HOST_TO_BENDIAN_INT16((uint16)fHeapOffset);
	header.version = B_HOST_TO_BENDIAN_INT16(B_HPKG_VERSION);
	header.total_size = B_HOST_TO_BENDIAN_INT64(totalSize);

	// write the header
	WriteBuffer(&header, sizeof(hpkg_header), 0);

	SetFinished(true);
	return B_OK;
}


status_t
PackageWriterImpl::_RegisterEntry(const char* fileName, int fd)
{
	if (*fileName == '\0') {
		fListener->PrintError("Invalid empty file name\n");
		return B_BAD_VALUE;
	}

	// add all components of the path
	Entry* entry = fRootEntry;
	while (*fileName != 0) {
		const char* nextSlash = strchr(fileName, '/');
		// no slash, just add the file name
		if (nextSlash == NULL) {
			entry = _RegisterEntry(entry, fileName, strlen(fileName), fd,
				false);
			break;
		}

		// find the start of the next component, skipping slashes
		const char* nextComponent = nextSlash + 1;
		while (*nextComponent == '/')
			nextComponent++;

		bool lastComponent = *nextComponent != '\0';

		if (nextSlash == fileName) {
			// the FS root
			entry = _RegisterEntry(entry, fileName, 1, lastComponent ? fd : -1,
				lastComponent);
		} else {
			entry = _RegisterEntry(entry, fileName, nextSlash - fileName,
				lastComponent ? fd : -1, lastComponent);
		}

		fileName = nextComponent;
	}

	return B_OK;
}


PackageWriterImpl::Entry*
PackageWriterImpl::_RegisterEntry(Entry* parent, const char* name,
	size_t nameLength, int fd, bool isImplicit)
{
	// check the component name -- don't allow "." or ".."
	if (name[0] == '.'
		&& (nameLength == 1 || (nameLength == 2 && name[1] == '.'))) {
		fListener->PrintError("Invalid file name: \".\" and \"..\" "
			"are not allowed as path components\n");
		throw status_t(B_BAD_VALUE);
	}

	// the entry might already exist
	Entry* entry = parent->GetChild(name, nameLength);
	if (entry != NULL) {
		// If the entry was implicit and is no longer, we mark it non-implicit
		// and delete all of it's children.
		if (entry->IsImplicit() && !isImplicit) {
			entry->DeleteChildren();
			entry->SetImplicit(false);
			entry->SetFD(fd);
		}
	} else {
		// nope -- create it
		entry = Entry::Create(name, nameLength, fd, isImplicit);
		parent->AddChild(entry);
	}

	return entry;
}


void
PackageWriterImpl::_WriteTOC(hpkg_header& header)
{
	// prepare the writer (zlib writer on top of a file writer)
	off_t startOffset = fHeapEnd;

	// write the sections
	uint32 compression = B_HPKG_COMPRESSION_ZLIB;
	uint64 uncompressedStringsSize;
	uint64 uncompressedMainSize;
	uint64 tocUncompressedSize;
	int32 cachedStringsWritten = _WriteTOCCompressed(uncompressedStringsSize,
		uncompressedMainSize, tocUncompressedSize);

	off_t endOffset = fHeapEnd;

	if (endOffset - startOffset >= (off_t)tocUncompressedSize) {
		// the compressed section isn't shorter -- write uncompressed
		fHeapEnd = startOffset;
		compression = B_HPKG_COMPRESSION_NONE;
		cachedStringsWritten = _WriteTOCUncompressed(uncompressedStringsSize,
			uncompressedMainSize, tocUncompressedSize);

		endOffset = fHeapEnd;
	}

	fListener->OnTOCSizeInfo(uncompressedStringsSize, uncompressedMainSize,
		tocUncompressedSize);

	// update the header

	// TOC
	header.toc_compression = B_HOST_TO_BENDIAN_INT32(compression);
	header.toc_length_compressed = B_HOST_TO_BENDIAN_INT64(
		endOffset - startOffset);
	header.toc_length_uncompressed = B_HOST_TO_BENDIAN_INT64(
		tocUncompressedSize);

	// TOC subsections
	header.toc_strings_length = B_HOST_TO_BENDIAN_INT64(
		uncompressedStringsSize);
	header.toc_strings_count = B_HOST_TO_BENDIAN_INT64(cachedStringsWritten);
}


int32
PackageWriterImpl::_WriteTOCCompressed(uint64& _uncompressedStringsSize,
	uint64& _uncompressedMainSize, uint64& _tocUncompressedSize)
{
	FDDataWriter realWriter(FD(), fHeapEnd, fListener);
	ZlibDataWriter zlibWriter(&realWriter);
	SetDataWriter(&zlibWriter);
	zlibWriter.Init();

	// write the sections
	int32 cachedStringsWritten
		= _WriteTOCSections(_uncompressedStringsSize, _uncompressedMainSize);

	// finish the writer
	zlibWriter.Finish();
	fHeapEnd = realWriter.Offset();
	SetDataWriter(NULL);

	_tocUncompressedSize = zlibWriter.BytesWritten();
	return cachedStringsWritten;
}


int32
PackageWriterImpl::_WriteTOCUncompressed(uint64& _uncompressedStringsSize,
	uint64& _uncompressedMainSize, uint64& _tocUncompressedSize)
{
	FDDataWriter realWriter(FD(), fHeapEnd, fListener);
	SetDataWriter(&realWriter);

	// write the sections
	int32 cachedStringsWritten
		= _WriteTOCSections(_uncompressedStringsSize, _uncompressedMainSize);

	fHeapEnd = realWriter.Offset();
	SetDataWriter(NULL);

	_tocUncompressedSize = realWriter.BytesWritten();
	return cachedStringsWritten;
}


int32
PackageWriterImpl::_WriteTOCSections(uint64& _stringsSize, uint64& _mainSize)
{
	// write the cached strings
	uint64 cachedStringsOffset = DataWriter()->BytesWritten();
	int32 cachedStringsWritten = WriteCachedStrings(fStringCache, 2);

	// write the main TOC section
	uint64 mainOffset = DataWriter()->BytesWritten();
	_WriteAttributeChildren(fRootAttribute);

	_stringsSize = mainOffset - cachedStringsOffset;
	_mainSize = DataWriter()->BytesWritten() - mainOffset;

	return cachedStringsWritten;
}


void
PackageWriterImpl::_WriteAttributeChildren(Attribute* attribute)
{
	DoublyLinkedList<Attribute>::Iterator it
		= attribute->children.GetIterator();
	while (Attribute* child = it.Next()) {
		// write tag
		uint8 encoding = child->value.ApplicableEncoding();
		WriteUnsignedLEB128(HPKG_ATTRIBUTE_TAG_COMPOSE(child->id,
			child->value.type, encoding, !child->children.IsEmpty()));

		// write value
		WriteAttributeValue(child->value, encoding);

		if (!child->children.IsEmpty())
			_WriteAttributeChildren(child);
	}

	WriteUnsignedLEB128(0);
}


void
PackageWriterImpl::_WritePackageAttributes(hpkg_header& header)
{
	// write the package attributes (zlib writer on top of a file writer)
	off_t startOffset = fHeapEnd;

	uint32 compression = B_HPKG_COMPRESSION_ZLIB;
	uint32 stringsLengthUncompressed;
	uint32 attributesLengthUncompressed;
	uint32 stringsCount = _WritePackageAttributesCompressed(
		stringsLengthUncompressed, attributesLengthUncompressed);

	off_t endOffset = fHeapEnd;

	if ((off_t)attributesLengthUncompressed <= endOffset - startOffset) {
		// the compressed section isn't shorter -- write uncompressed
		fHeapEnd = startOffset;
		compression = B_HPKG_COMPRESSION_NONE;
		stringsCount = _WritePackageAttributesUncompressed(
			stringsLengthUncompressed, attributesLengthUncompressed);

		endOffset = fHeapEnd;
	}

	fListener->OnPackageAttributesSizeInfo(stringsCount,
		attributesLengthUncompressed);

	// update the header
	header.attributes_compression = B_HOST_TO_BENDIAN_INT32(compression);
	header.attributes_length_compressed
		= B_HOST_TO_BENDIAN_INT32(endOffset - startOffset);
	header.attributes_length_uncompressed
		= B_HOST_TO_BENDIAN_INT32(attributesLengthUncompressed);
	header.attributes_strings_count = B_HOST_TO_BENDIAN_INT32(stringsCount);
	header.attributes_strings_length
		= B_HOST_TO_BENDIAN_INT32(stringsLengthUncompressed);
}


uint32
PackageWriterImpl::_WritePackageAttributesCompressed(
	uint32& _stringsLengthUncompressed, uint32& _attributesLengthUncompressed)
{
	off_t startOffset = fHeapEnd;
	FDDataWriter realWriter(FD(), startOffset, fListener);
	ZlibDataWriter zlibWriter(&realWriter);
	SetDataWriter(&zlibWriter);
	zlibWriter.Init();

	// write cached strings and package attributes tree
	uint32 stringsCount = WritePackageAttributes(PackageAttributes(),
		_stringsLengthUncompressed);

	zlibWriter.Finish();
	fHeapEnd = realWriter.Offset();
	SetDataWriter(NULL);

	_attributesLengthUncompressed = zlibWriter.BytesWritten();
	return stringsCount;
}


uint32
PackageWriterImpl::_WritePackageAttributesUncompressed(
	uint32& _stringsLengthUncompressed, uint32& _attributesLengthUncompressed)
{
	off_t startOffset = fHeapEnd;
	FDDataWriter realWriter(FD(), startOffset, fListener);

	SetDataWriter(&realWriter);

	// write cached strings and package attributes tree
	uint32 stringsCount = WritePackageAttributes(PackageAttributes(),
		_stringsLengthUncompressed);

	fHeapEnd = realWriter.Offset();
	SetDataWriter(NULL);

	_attributesLengthUncompressed = realWriter.BytesWritten();
	return stringsCount;
}


void
PackageWriterImpl::_AddEntry(int dirFD, Entry* entry, const char* fileName,
	char* pathBuffer)
{
	bool isImplicitEntry = entry != NULL && entry->IsImplicit();

	SubPathAdder pathAdder(fListener, pathBuffer, fileName);
	if (!isImplicitEntry)
		fListener->OnEntryAdded(pathBuffer);

	// open the node
	int fd;
	FileDescriptorCloser fdCloser;

	if (entry != NULL && entry->FD() >= 0) {
		// a file descriptor is already given -- use that
		fd = entry->FD();
	} else {
		fd = openat(dirFD, fileName,
			O_RDONLY | (isImplicitEntry ? 0 : O_NOTRAVERSE));
		if (fd < 0) {
			fListener->PrintError("Failed to open entry \"%s\": %s\n",
				pathBuffer, strerror(errno));
			throw status_t(errno);
		}
		fdCloser.SetTo(fd);
	}

	// stat the node
	struct stat st;
	if (fstat(fd, &st) < 0) {
		fListener->PrintError("Failed to fstat() file \"%s\": %s\n", pathBuffer,
			strerror(errno));
		throw status_t(errno);
	}

	// implicit entries must be directories
	if (isImplicitEntry && !S_ISDIR(st.st_mode)) {
		fListener->PrintError("Non-leaf path component \"%s\" is not a "
			"directory\n", pathBuffer);
		throw status_t(B_BAD_VALUE);
	}

	// In update mode we don't need to add an entry attribute for an implicit
	// directory, if there already is one.
	Attribute* entryAttribute = NULL;
	if (S_ISDIR(st.st_mode) && (Flags() & B_HPKG_WRITER_UPDATE_PACKAGE) != 0) {
		entryAttribute = fTopAttribute->FindEntryChild(fileName);
		if (entryAttribute != NULL && isImplicitEntry) {
			Stacker<Attribute> entryAttributeStacker(fTopAttribute,
				entryAttribute);
			_AddDirectoryChildren(entry, fd, pathBuffer);
			return;
		}
	}

	// check/translate the node type
	uint8 fileType;
	uint32 defaultPermissions;
	if (S_ISREG(st.st_mode)) {
		fileType = B_HPKG_FILE_TYPE_FILE;
		defaultPermissions = B_HPKG_DEFAULT_FILE_PERMISSIONS;
	} else if (S_ISLNK(st.st_mode)) {
		fileType = B_HPKG_FILE_TYPE_SYMLINK;
		defaultPermissions = B_HPKG_DEFAULT_SYMLINK_PERMISSIONS;
	} else if (S_ISDIR(st.st_mode)) {
		fileType = B_HPKG_FILE_TYPE_DIRECTORY;
		defaultPermissions = B_HPKG_DEFAULT_DIRECTORY_PERMISSIONS;
	} else {
		// unsupported node type
		fListener->PrintError("Unsupported node type, entry: \"%s\"\n",
			pathBuffer);
		throw status_t(B_UNSUPPORTED);
	}

	// add attribute entry, if it doesn't already exist (update mode, directory)
	bool isNewEntry = entryAttribute == NULL;
	if (entryAttribute == NULL) {
		entryAttribute = _AddStringAttribute(
			B_HPKG_ATTRIBUTE_ID_DIRECTORY_ENTRY, fileName);
	}

	Stacker<Attribute> entryAttributeStacker(fTopAttribute, entryAttribute);

	if (isNewEntry) {
		// add stat data
		if (fileType != B_HPKG_DEFAULT_FILE_TYPE)
			_AddAttribute(B_HPKG_ATTRIBUTE_ID_FILE_TYPE, fileType);
		if (defaultPermissions != uint32(st.st_mode & ALLPERMS)) {
			_AddAttribute(B_HPKG_ATTRIBUTE_ID_FILE_PERMISSIONS,
				uint32(st.st_mode & ALLPERMS));
		}
		_AddAttribute(B_HPKG_ATTRIBUTE_ID_FILE_ATIME, uint32(st.st_atime));
		_AddAttribute(B_HPKG_ATTRIBUTE_ID_FILE_MTIME, uint32(st.st_mtime));
#ifdef __HAIKU__
		_AddAttribute(B_HPKG_ATTRIBUTE_ID_FILE_CRTIME, uint32(st.st_crtime));
#else
		_AddAttribute(B_HPKG_ATTRIBUTE_ID_FILE_CRTIME, uint32(st.st_mtime));
#endif
		// TODO: File user/group!

		// add file data/symlink path
		if (S_ISREG(st.st_mode)) {
			// regular file -- add data
			if (st.st_size > 0) {
				BFDDataReader dataReader(fd);
				status_t error = _AddData(dataReader, st.st_size);
				if (error != B_OK)
					throw status_t(error);
			}
		} else if (S_ISLNK(st.st_mode)) {
			// symlink -- add link address
			char path[B_PATH_NAME_LENGTH + 1];
			ssize_t bytesRead = readlinkat(dirFD, fileName, path,
				B_PATH_NAME_LENGTH);
			if (bytesRead < 0) {
				fListener->PrintError("Failed to read symlink \"%s\": %s\n",
					pathBuffer, strerror(errno));
				throw status_t(errno);
			}

			path[bytesRead] = '\0';
			_AddStringAttribute(B_HPKG_ATTRIBUTE_ID_SYMLINK_PATH, path);
		}
	}

	// add attributes
	if (DIR* attrDir = fs_fopen_attr_dir(fd)) {
		CObjectDeleter<DIR, int> attrDirCloser(attrDir, fs_close_attr_dir);

		while (dirent* entry = fs_read_attr_dir(attrDir)) {
			attr_info attrInfo;
			if (fs_stat_attr(fd, entry->d_name, &attrInfo) < 0) {
				fListener->PrintError(
					"Failed to stat attribute \"%s\" of file \"%s\": %s\n",
					entry->d_name, pathBuffer, strerror(errno));
				throw status_t(errno);
			}

			// create attribute entry
			Attribute* attributeAttribute = _AddStringAttribute(
				B_HPKG_ATTRIBUTE_ID_FILE_ATTRIBUTE, entry->d_name);
			Stacker<Attribute> attributeAttributeStacker(fTopAttribute,
				attributeAttribute);

			// add type
			_AddAttribute(B_HPKG_ATTRIBUTE_ID_FILE_ATTRIBUTE_TYPE,
				(uint32)attrInfo.type);

			// add data
			BAttributeDataReader dataReader(fd, entry->d_name, attrInfo.type);
			status_t error = _AddData(dataReader, attrInfo.size);
			if (error != B_OK)
				throw status_t(error);
		}
	}

	if (S_ISDIR(st.st_mode))
		_AddDirectoryChildren(entry, fd, pathBuffer);
}


void
PackageWriterImpl::_AddDirectoryChildren(Entry* entry, int fd, char* pathBuffer)
{
	// directory -- recursively add children
	if (entry != NULL && entry->IsImplicit()) {
		// this is an implicit entry -- just add it's children
		for (EntryList::ConstIterator it = entry->ChildIterator();
				Entry* child = it.Next();) {
			_AddEntry(fd, child, child->Name(), pathBuffer);
		}
	} else {
		// we need to clone the directory FD for fdopendir()
		int clonedFD = dup(fd);
		if (clonedFD < 0) {
			fListener->PrintError(
				"Failed to dup() directory FD: %s\n", strerror(errno));
			throw status_t(errno);
		}

		DIR* dir = fdopendir(clonedFD);
		if (dir == NULL) {
			fListener->PrintError(
				"Failed to open directory \"%s\": %s\n", pathBuffer,
				strerror(errno));
			close(clonedFD);
			throw status_t(errno);
		}
		CObjectDeleter<DIR, int> dirCloser(dir, closedir);

		while (dirent* entry = readdir(dir)) {
			// skip "." and ".."
			if (strcmp(entry->d_name, ".") == 0
				|| strcmp(entry->d_name, "..") == 0) {
				continue;
			}

			_AddEntry(fd, NULL, entry->d_name, pathBuffer);
		}
	}
}


PackageWriterImpl::Attribute*
PackageWriterImpl::_AddAttribute(BHPKGAttributeID id,
	const AttributeValue& value)
{
	Attribute* attribute = new Attribute(id);

	attribute->value = value;
	fTopAttribute->AddChild(attribute);

	return attribute;
}


PackageWriterImpl::Attribute*
PackageWriterImpl::_AddStringAttribute(BHPKGAttributeID attributeID,
	const char* value)
{
	AttributeValue attributeValue;
	attributeValue.SetTo(fStringCache.Get(value));
	return _AddAttribute(attributeID, attributeValue);
}


PackageWriterImpl::Attribute*
PackageWriterImpl::_AddDataAttribute(BHPKGAttributeID attributeID,
	uint64 dataSize, uint64 dataOffset)
{
	AttributeValue attributeValue;
	attributeValue.SetToData(dataSize, dataOffset);
	return _AddAttribute(attributeID, attributeValue);
}


PackageWriterImpl::Attribute*
PackageWriterImpl::_AddDataAttribute(BHPKGAttributeID attributeID,
	uint64 dataSize, const uint8* data)
{
	AttributeValue attributeValue;
	attributeValue.SetToData(dataSize, data);
	return _AddAttribute(attributeID, attributeValue);
}


status_t
PackageWriterImpl::_AddData(BDataReader& dataReader, off_t size)
{
	// add short data inline
	if (size <= B_HPKG_MAX_INLINE_DATA_SIZE) {
		uint8 buffer[B_HPKG_MAX_INLINE_DATA_SIZE];
		status_t error = dataReader.ReadData(0, buffer, size);
		if (error != B_OK) {
			fListener->PrintError("Failed to read data: %s\n", strerror(error));
			return error;
		}

		_AddDataAttribute(B_HPKG_ATTRIBUTE_ID_DATA, size, buffer);
		return B_OK;
	}

	// longer data -- try to compress
	uint64 dataOffset = fHeapEnd;

	uint64 compression = B_HPKG_COMPRESSION_NONE;
	uint64 compressedSize;

	status_t error = _WriteZlibCompressedData(dataReader, size, dataOffset,
		compressedSize);
	if (error == B_OK) {
		compression = B_HPKG_COMPRESSION_ZLIB;
	} else {
		error = _WriteUncompressedData(dataReader, size, dataOffset);
		compressedSize = size;
	}
	if (error != B_OK)
		return error;

	fHeapEnd = dataOffset + compressedSize;

	// add data attribute
	Attribute* dataAttribute = _AddDataAttribute(B_HPKG_ATTRIBUTE_ID_DATA,
		compressedSize, dataOffset - fHeapOffset);
	Stacker<Attribute> attributeAttributeStacker(fTopAttribute, dataAttribute);

	// if compressed, add compression attributes
	if (compression != B_HPKG_COMPRESSION_NONE) {
		_AddAttribute(B_HPKG_ATTRIBUTE_ID_DATA_COMPRESSION, compression);
		_AddAttribute(B_HPKG_ATTRIBUTE_ID_DATA_SIZE, (uint64)size);
			// uncompressed size
	}

	return B_OK;
}


status_t
PackageWriterImpl::_WriteUncompressedData(BDataReader& dataReader, off_t size,
	uint64 writeOffset)
{
	// copy the data to the heap
	off_t readOffset = 0;
	off_t remainingSize = size;
	while (remainingSize > 0) {
		// read data
		size_t toCopy = std::min(remainingSize, (off_t)fDataBufferSize);
		status_t error = dataReader.ReadData(readOffset, fDataBuffer, toCopy);
		if (error != B_OK) {
			fListener->PrintError("Failed to read data: %s\n", strerror(error));
			return error;
		}

		// write to heap
		ssize_t bytesWritten = pwrite(FD(), fDataBuffer, toCopy, writeOffset);
		if (bytesWritten < 0) {
			fListener->PrintError("Failed to write data: %s\n",
				strerror(errno));
			return errno;
		}
		if ((size_t)bytesWritten != toCopy) {
			fListener->PrintError("Failed to write all data\n");
			return B_ERROR;
		}

		remainingSize -= toCopy;
		readOffset += toCopy;
		writeOffset += toCopy;
	}

	return B_OK;
}


status_t
PackageWriterImpl::_WriteZlibCompressedData(BDataReader& dataReader, off_t size,
	uint64 writeOffset, uint64& _compressedSize)
{
	// Use zlib compression only for data large enough.
	if (size < (off_t)kZlibCompressionSizeThreshold)
		return B_BAD_VALUE;

	// fDataBuffer is 2 * B_HPKG_DEFAULT_DATA_CHUNK_SIZE_ZLIB, so split it into
	// two halves we can use for reading and compressing
	const size_t chunkSize = B_HPKG_DEFAULT_DATA_CHUNK_SIZE_ZLIB;
	uint8* inputBuffer = (uint8*)fDataBuffer;
	uint8* outputBuffer = (uint8*)fDataBuffer + chunkSize;

	// account for the offset table
	uint64 chunkCount = (size + (chunkSize - 1)) / chunkSize;
	off_t offsetTableOffset = writeOffset;
	uint64* offsetTable = NULL;
	if (chunkCount > 1) {
		offsetTable = new uint64[chunkCount - 1];
		writeOffset = offsetTableOffset + (chunkCount - 1) * sizeof(uint64);
	}
	ArrayDeleter<uint64> offsetTableDeleter(offsetTable);

	const uint64 dataOffset = writeOffset;
	const uint64 dataEndLimit = offsetTableOffset + size;

	// read the data, compress them and write them to the heap
	off_t readOffset = 0;
	off_t remainingSize = size;
	uint64 chunkIndex = 0;
	while (remainingSize > 0) {
		// read data
		size_t toCopy = std::min(remainingSize, (off_t)chunkSize);
		status_t error = dataReader.ReadData(readOffset, inputBuffer, toCopy);
		if (error != B_OK) {
			fListener->PrintError("Failed to read data: %s\n", strerror(error));
			return error;
		}

		// compress
		size_t compressedSize;
		error = ZlibCompressor::CompressSingleBuffer(inputBuffer, toCopy,
			outputBuffer, toCopy, compressedSize);

		const void* writeBuffer;
		size_t bytesToWrite;
		if (error == B_OK) {
			writeBuffer = outputBuffer;
			bytesToWrite = compressedSize;
		} else {
			if (error != B_BUFFER_OVERFLOW)
				return error;
			writeBuffer = inputBuffer;
			bytesToWrite = toCopy;
		}

		// check the total compressed data size
		if (writeOffset + bytesToWrite >= dataEndLimit)
			return B_BUFFER_OVERFLOW;

		if (chunkIndex > 0)
			offsetTable[chunkIndex - 1] = writeOffset - dataOffset;

		// write to heap
		ssize_t bytesWritten = pwrite(FD(), writeBuffer, bytesToWrite,
			writeOffset);
		if (bytesWritten < 0) {
			fListener->PrintError("Failed to write data: %s\n",
				strerror(errno));
			return errno;
		}
		if ((size_t)bytesWritten != bytesToWrite) {
			fListener->PrintError("Failed to write all data\n");
			return B_ERROR;
		}

		remainingSize -= toCopy;
		readOffset += toCopy;
		writeOffset += bytesToWrite;
		chunkIndex++;
	}

	// write the offset table
	if (chunkCount > 1) {
		size_t bytesToWrite = (chunkCount - 1) * sizeof(uint64);
		ssize_t bytesWritten = pwrite(FD(), offsetTable, bytesToWrite,
			offsetTableOffset);
		if (bytesWritten < 0) {
			fListener->PrintError("Failed to write data: %s\n",
				strerror(errno));
			return errno;
		}
		if ((size_t)bytesWritten != bytesToWrite) {
			fListener->PrintError("Failed to write all data\n");
			return B_ERROR;
		}
	}

	_compressedSize = writeOffset - offsetTableOffset;
	return B_OK;
}


}	// namespace BPrivate

}	// namespace BHPKG

}	// namespace BPackageKit<|MERGE_RESOLUTION|>--- conflicted
+++ resolved
@@ -941,11 +941,7 @@
 
 	SubPathAdder pathAdder(fListener, pathBuffer, fileName);
 
-<<<<<<< HEAD
-	// Check wether there's an entry attribute for this entry. If not, we can
-=======
 	// Check whether there's an entry attribute for this entry. If not, we can
->>>>>>> 1a84d6b3
 	// ignore this entry.
 	Attribute* entryAttribute = parentAttribute->FindEntryChild(fileName);
 	if (entryAttribute == NULL)
