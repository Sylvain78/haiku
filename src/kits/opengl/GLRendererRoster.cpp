--- conflicted
+++ resolved
@@ -104,12 +104,8 @@
 		B_SYSTEM_ADDONS_DIRECTORY,
 	};
 
-<<<<<<< HEAD
-	for (uint32 i = fSafeMode ? 4 : 0; i < sizeof(paths) / sizeof(paths[0]); i++) {
-=======
 	for (uint32 i = fSafeMode ? 4 : 0;
 		i < sizeof(paths) / sizeof(paths[0]); i++) {
->>>>>>> 1a84d6b3
 		BPath path;
 		status_t status = find_directory(paths[i], &path, true);
 		if (status == B_OK && path.Append("opengl") == B_OK)
