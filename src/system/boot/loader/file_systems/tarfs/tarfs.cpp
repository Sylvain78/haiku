/*
 * Copyright 2005-2007, Ingo Weinhold, bonefish@cs.tu-berlin.de.
 * Copyright 2005-2013, Axel Dörfler, axeld@pinc-software.de.
 *
 * Distributed under the terms of the MIT License.
 */


#include "tarfs.h"

#include <fcntl.h>
#include <stdio.h>
#include <stdlib.h>
#include <string.h>
#include <unistd.h>

#include <AutoDeleter.h>
#include <OS.h>
#include <SupportDefs.h>

#include <zlib.h>

#include <boot/partitions.h>
#include <boot/platform.h>
#include <util/DoublyLinkedList.h>


//#define TRACE_TARFS
#ifdef TRACE_TARFS
#	define TRACE(x) dprintf x
#else
#	define TRACE(x) ;
#endif


static const uint32 kFloppyArchiveOffset = BOOT_ARCHIVE_IMAGE_OFFSET * 1024;
	// defined at build time, see build/jam/BuildSetup
<<<<<<< HEAD
static const size_t kTarRegionSize = 11 * 1024 * 1024;	// 11 MB
=======
static const size_t kTarRegionSize = 11 * 1024 * 1024; // 11 MB
>>>>>>> 6817b614


using std::nothrow;


namespace TarFS {


struct RegionDelete {
	inline void operator()(void* memory)
	{
		if (memory != NULL)
			platform_free_region(memory, kTarRegionSize);
	}
};

typedef BPrivate::AutoDeleter<void, RegionDelete> RegionDeleter;

class Directory;

class Entry : public DoublyLinkedListLinkImpl<Entry> {
public:
								Entry(const char* name);
	virtual						~Entry() {}

			const char*			Name() const { return fName; }
	virtual	::Node*				ToNode() = 0;
	virtual TarFS::Directory*	ToTarDirectory() { return NULL; }

protected:
			const char*			fName;
			int32				fID;
};


typedef DoublyLinkedList<TarFS::Entry>	EntryList;
typedef EntryList::Iterator	EntryIterator;


class File : public ::Node, public Entry {
public:
								File(tar_header* header, const char* name);
	virtual						~File();

	virtual	ssize_t				ReadAt(void* cookie, off_t pos, void* buffer,
									size_t bufferSize);
	virtual	ssize_t				WriteAt(void* cookie, off_t pos,
									const void* buffer, size_t bufferSize);

	virtual	status_t			GetName(char* nameBuffer,
									size_t bufferSize) const;

	virtual	int32				Type() const;
	virtual	off_t				Size() const;
	virtual	ino_t				Inode() const;

	virtual	::Node*				ToNode() { return this; }

private:
			tar_header*			fHeader;
			off_t				fSize;
};


class Directory : public ::Directory, public Entry {
public:
								Directory(Directory* parent, const char* name);
	virtual						~Directory();

	virtual	status_t			Open(void** _cookie, int mode);
	virtual	status_t			Close(void* cookie);

	virtual	status_t			GetName(char* nameBuffer,
									size_t bufferSize) const;

	virtual	TarFS::Entry*		LookupEntry(const char* name);
	virtual	::Node*				LookupDontTraverse(const char* name);

	virtual	status_t			GetNextEntry(void* cookie, char* nameBuffer,
									size_t bufferSize);
	virtual	status_t			GetNextNode(void* cookie, Node** _node);
	virtual	status_t			Rewind(void* cookie);
	virtual	bool				IsEmpty();

	virtual	ino_t				Inode() const;

	virtual ::Node*				ToNode() { return this; };
	virtual TarFS::Directory*	ToTarDirectory() { return this; }

			status_t			AddDirectory(char* dirName,
									TarFS::Directory** _dir = NULL);
			status_t			AddFile(tar_header* header);

private:
			typedef ::Directory _inherited;

			Directory*			fParent;
			EntryList			fEntries;
};


class Symlink : public ::Node, public Entry {
public:
								Symlink(tar_header* header, const char* name);
	virtual						~Symlink();

	virtual	ssize_t				ReadAt(void* cookie, off_t pos, void* buffer,
									size_t bufferSize);
	virtual	ssize_t				WriteAt(void* cookie, off_t pos,
									const void* buffer, size_t bufferSize);

	virtual	status_t			ReadLink(char* buffer, size_t bufferSize);

	virtual	status_t			GetName(char* nameBuffer,
									size_t bufferSize) const;

	virtual	int32				Type() const;
	virtual	off_t				Size() const;
	virtual	ino_t				Inode() const;

			const char*			LinkPath() const { return fHeader->linkname; }

	virtual ::Node*				ToNode() { return this; }

private:
			tar_header*			fHeader;
			size_t				fSize;
};


class Volume : public TarFS::Directory {
public:
								Volume();
								~Volume();

			status_t			Init(boot::Partition* partition);

			TarFS::Directory*	Root() { return this; }

private:
			status_t			_Inflate(boot::Partition* partition,
									void* cookie, off_t offset,
									RegionDeleter& regionDeleter,
									size_t* inflatedBytes);
};

}	// namespace TarFS


static int32 sNextID = 1;


// #pragma mark -


bool
skip_gzip_header(z_stream* stream)
{
	uint8* buffer = (uint8*)stream->next_in;

	// check magic and skip method
	if (buffer[0] != 0x1f || buffer[1] != 0x8b)
		return false;

	// we need the flags field to determine the length of the header
	int flags = buffer[3];

	uint32 offset = 10;

	if ((flags & 0x04) != 0) {
		// skip extra field
		offset += (buffer[offset] | (buffer[offset + 1] << 8)) + 2;
		if (offset >= stream->avail_in)
			return false;
	}
	if ((flags & 0x08) != 0) {
		// skip original name
		while (buffer[offset++])
			;
	}
	if ((flags & 0x10) != 0) {
		// skip comment
		while (buffer[offset++])
			;
	}
	if ((flags & 0x02) != 0) {
		// skip CRC
		offset += 2;
	}

	if (offset >= stream->avail_in)
		return false;

	stream->next_in += offset;
	stream->avail_in -= offset;
	return true;
}


// #pragma mark -


TarFS::Entry::Entry(const char* name)
	:
	fName(name),
	fID(sNextID++)
{
}


// #pragma mark -


TarFS::File::File(tar_header* header, const char* name)
	: TarFS::Entry(name),
	fHeader(header)
{
	fSize = strtol(header->size, NULL, 8);
}


TarFS::File::~File()
{
}


ssize_t
TarFS::File::ReadAt(void* cookie, off_t pos, void* buffer, size_t bufferSize)
{
	TRACE(("tarfs: read at %" B_PRIdOFF ", %" B_PRIuSIZE " bytes, fSize = %" 
		B_PRIdOFF "\n", pos, bufferSize, fSize));

	if (pos < 0 || !buffer)
		return B_BAD_VALUE;

	if (pos >= fSize || bufferSize == 0)
		return 0;

	size_t toRead = fSize - pos;
	if (toRead > bufferSize)
		toRead = bufferSize;

	memcpy(buffer, (char*)fHeader + BLOCK_SIZE + pos, toRead);

	return toRead;
}


ssize_t
TarFS::File::WriteAt(void* cookie, off_t pos, const void* buffer,
	size_t bufferSize)
{
	return B_NOT_ALLOWED;
}


status_t
TarFS::File::GetName(char* nameBuffer, size_t bufferSize) const
{
	return strlcpy(nameBuffer, Name(), bufferSize) >= bufferSize
		? B_BUFFER_OVERFLOW : B_OK;
}


int32
TarFS::File::Type() const
{
	return S_IFREG;
}


off_t
TarFS::File::Size() const
{
	return fSize;
}


ino_t
TarFS::File::Inode() const
{
	return fID;
}


// #pragma mark -

TarFS::Directory::Directory(Directory* parent, const char* name)
	:
	TarFS::Entry(name),
	fParent(parent)
{
}


TarFS::Directory::~Directory()
{
	while (TarFS::Entry* entry = fEntries.Head()) {
		fEntries.Remove(entry);
		delete entry;
	}
}


status_t
TarFS::Directory::Open(void** _cookie, int mode)
{
	_inherited::Open(_cookie, mode);

	EntryIterator* iterator
		= new(nothrow) EntryIterator(fEntries.GetIterator());
	if (iterator == NULL)
		return B_NO_MEMORY;

	*_cookie = iterator;

	return B_OK;
}


status_t
TarFS::Directory::Close(void* cookie)
{
	_inherited::Close(cookie);

	delete (EntryIterator*)cookie;
	return B_OK;
}


status_t
TarFS::Directory::GetName(char* nameBuffer, size_t bufferSize) const
{
	return strlcpy(nameBuffer, Name(), bufferSize) >= bufferSize
		? B_BUFFER_OVERFLOW : B_OK;
}


TarFS::Entry*
TarFS::Directory::LookupEntry(const char* name)
{
	if (strcmp(name, ".") == 0)
		return this;
	if (strcmp(name, "..") == 0)
		return fParent;

	EntryIterator iterator(fEntries.GetIterator());

	while (iterator.HasNext()) {
		TarFS::Entry* entry = iterator.Next();
		if (strcmp(name, entry->Name()) == 0)
			return entry;
	}

	return NULL;
}


::Node*
TarFS::Directory::LookupDontTraverse(const char* name)
{
	TarFS::Entry* entry = LookupEntry(name);
	if (!entry)
		return NULL;

	Node* node = entry->ToNode();
	if (node)
		node->Acquire();

	return node;
}


status_t
TarFS::Directory::GetNextEntry(void* _cookie, char* name, size_t size)
{
	EntryIterator* iterator = (EntryIterator*)_cookie;
	TarFS::Entry* entry = iterator->Next();

	if (entry != NULL) {
		strlcpy(name, entry->Name(), size);
		return B_OK;
	}

	return B_ENTRY_NOT_FOUND;
}


status_t
TarFS::Directory::GetNextNode(void* _cookie, Node** _node)
{
	EntryIterator* iterator = (EntryIterator*)_cookie;
	TarFS::Entry* entry = iterator->Next();

	if (entry != NULL) {
		*_node = entry->ToNode();
		return B_OK;
	}
	return B_ENTRY_NOT_FOUND;
}


status_t
TarFS::Directory::Rewind(void* _cookie)
{
	EntryIterator* iterator = (EntryIterator*)_cookie;
	*iterator = fEntries.GetIterator();
	return B_OK;
}


status_t
TarFS::Directory::AddDirectory(char* dirName, TarFS::Directory** _dir)
{
	char* subDir = strchr(dirName, '/');
	if (subDir) {
		// skip slashes
		while (*subDir == '/') {
			*subDir = '\0';
			subDir++;
		}

		if (*subDir == '\0') {
			// a trailing slash
			subDir = NULL;
		}
	}

	// check, whether the directory does already exist
	Entry* entry = LookupEntry(dirName);
	TarFS::Directory* dir = (entry ? entry->ToTarDirectory() : NULL);
	if (entry) {
		if (!dir)
			return B_ERROR;
	} else {
		// doesn't exist yet -- create it
		dir = new(nothrow) TarFS::Directory(this, dirName);
		if (!dir)
			return B_NO_MEMORY;

		fEntries.Add(dir);
	}

	// recursively create the subdirectories
	if (subDir) {
		status_t error = dir->AddDirectory(subDir, &dir);
		if (error != B_OK)
			return error;
	}

	if (_dir)
		*_dir = dir;

	return B_OK;
}


status_t
TarFS::Directory::AddFile(tar_header* header)
{
	char* leaf = strrchr(header->name, '/');
	char* dirName = NULL;
	if (leaf) {
		dirName = header->name;
		*leaf = '\0';
		leaf++;
	} else
		leaf = header->name;

	// create the parent directory
	TarFS::Directory* dir = this;
	if (dirName) {
		status_t error = AddDirectory(dirName, &dir);
		if (error != B_OK)
			return error;
	}

	// create the entry
	TarFS::Entry* entry;
	if (header->type == TAR_FILE || header->type == TAR_FILE2)
		entry = new(nothrow) TarFS::File(header, leaf);
	else if (header->type == TAR_SYMLINK)
		entry = new(nothrow) TarFS::Symlink(header, leaf);
	else
		return B_BAD_VALUE;

	if (!entry)
		return B_NO_MEMORY;

	dir->fEntries.Add(entry);

	return B_OK;
}


bool
TarFS::Directory::IsEmpty()
{
	return fEntries.IsEmpty();
}


ino_t
TarFS::Directory::Inode() const
{
	return fID;
}


// #pragma mark -


TarFS::Symlink::Symlink(tar_header* header, const char* name)
	: TarFS::Entry(name),
	fHeader(header)
{
	fSize = strnlen(header->linkname, sizeof(header->linkname));
	// null-terminate for sure (might overwrite a byte of the magic)
	header->linkname[fSize++] = '\0';
}


TarFS::Symlink::~Symlink()
{
}


ssize_t
TarFS::Symlink::ReadAt(void* cookie, off_t pos, void* buffer, size_t bufferSize)
{
	return B_NOT_ALLOWED;
}


ssize_t
TarFS::Symlink::WriteAt(void* cookie, off_t pos, const void* buffer,
	size_t bufferSize)
{
	return B_NOT_ALLOWED;
}


status_t
TarFS::Symlink::ReadLink(char* buffer, size_t bufferSize)
{
	const char* path = fHeader->linkname;
	size_t size = strlen(path) + 1;

	if (size > bufferSize)
		return B_BUFFER_OVERFLOW;

	memcpy(buffer, path, size);
	return B_OK;
}


status_t
TarFS::Symlink::GetName(char* nameBuffer, size_t bufferSize) const
{
	return strlcpy(nameBuffer, Name(), bufferSize) >= bufferSize
		? B_BUFFER_OVERFLOW : B_OK;
}


int32
TarFS::Symlink::Type() const
{
	return S_IFLNK;
}


off_t
TarFS::Symlink::Size() const
{
	return fSize;
}


ino_t
TarFS::Symlink::Inode() const
{
	return fID;
}


// #pragma mark -


TarFS::Volume::Volume()
	:
	TarFS::Directory(this, "Boot from CD-ROM")
{
}


TarFS::Volume::~Volume()
{
}


status_t
TarFS::Volume::Init(boot::Partition* partition)
{
	void* cookie;
	status_t error = partition->Open(&cookie, O_RDONLY);
	if (error != B_OK)
		return error;

	struct PartitionCloser {
		boot::Partition	*partition;
		void			*cookie;

		PartitionCloser(boot::Partition* partition, void* cookie)
			: partition(partition),
			  cookie(cookie)
		{
		}

		~PartitionCloser()
		{
			partition->Close(cookie);
		}
	} _(partition, cookie);

	// inflate the tar file -- try offset 0 and the archive offset on a floppy
	// disk
	RegionDeleter regionDeleter;
	size_t inflatedBytes;
	status_t status = _Inflate(partition, cookie, 0, regionDeleter,
		&inflatedBytes);
	if (status != B_OK) {
		status = _Inflate(partition, cookie, kFloppyArchiveOffset,
			regionDeleter, &inflatedBytes);
	}
	if (status != B_OK)
		return status;

	// parse the tar file
	char* block = (char*)regionDeleter.Get();
	int blockCount = inflatedBytes / BLOCK_SIZE;
	int blockIndex = 0;

	while (blockIndex < blockCount) {
		// check header
		tar_header* header = (tar_header*)(block + blockIndex * BLOCK_SIZE);
		//dump_header(*header);

		if (header->magic[0] == '\0')
			break;

		if (strcmp(header->magic, kTarHeaderMagic) != 0) {
			if (strcmp(header->magic, kOldTarHeaderMagic) != 0) {
				dprintf("Bad tar header magic in block %d.\n", blockIndex);
				status = B_BAD_DATA;
				break;
			}
		}

		off_t size = strtol(header->size, NULL, 8);

		TRACE(("tarfs: \"%s\", %" B_PRIdOFF " bytes\n", header->name, size));

		// TODO: this is old-style GNU tar which probably won't work with newer
		// ones...
		switch (header->type) {
			case TAR_FILE:
			case TAR_FILE2:
			case TAR_SYMLINK:
				status = AddFile(header);
				break;

			case TAR_DIRECTORY:
				status = AddDirectory(header->name, NULL);
				break;

			case TAR_LONG_NAME:
				// this is a long file name
				// TODO: read long name
			default:
				dprintf("tarfs: unsupported file type: %d ('%c')\n",
					header->type, header->type);
				// unsupported type
				status = B_ERROR;
				break;
		}

		if (status != B_OK)
			return status;

		// next block
		blockIndex += (size + 2 * BLOCK_SIZE - 1) / BLOCK_SIZE;
	}

	if (status != B_OK)
		return status;

	regionDeleter.Detach();
	return B_OK;
}


status_t
TarFS::Volume::_Inflate(boot::Partition* partition, void* cookie, off_t offset,
	RegionDeleter& regionDeleter, size_t* inflatedBytes)
{
	static const int kBufferSize = 2048;
	char* in = (char*)malloc(kBufferSize);
	if (in == NULL)
		return B_NO_MEMORY;
	MemoryDeleter deleter(in);
	z_stream zStream = {
		(Bytef*)in,		// next in
		kBufferSize,	// avail in
		0,				// total in
		NULL,			// next out
		0,				// avail out
		0,				// total out
		0,				// msg
		0,				// state
		Z_NULL,			// zalloc
		Z_NULL,			// zfree
		Z_NULL,			// opaque
		0,				// data type
		0,				// adler
		0,				// reserved
	};

	int status;
	char* out = (char*)regionDeleter.Get();
	bool headerRead = false;

	do {
		ssize_t bytesRead = partition->ReadAt(cookie, offset, in, kBufferSize);
		if (bytesRead != (ssize_t)sizeof(in)) {
			if (bytesRead <= 0) {
				status = Z_STREAM_ERROR;
				break;
			}
		}

		zStream.avail_in = bytesRead;
		zStream.next_in = (Bytef*)in;

		if (!headerRead) {
			// check and skip gzip header
			if (!skip_gzip_header(&zStream))
				return B_BAD_DATA;
			headerRead = true;

			if (!out) {
				// allocate memory for the uncompressed data
				if (platform_allocate_region((void**)&out, kTarRegionSize,
						B_READ_AREA | B_WRITE_AREA, false) != B_OK) {
					TRACE(("tarfs: allocating region failed!\n"));
					return B_NO_MEMORY;
				}
				regionDeleter.SetTo(out);
			}

			zStream.avail_out = kTarRegionSize;
			zStream.next_out = (Bytef*)out;

			status = inflateInit2(&zStream, -15);
			if (status != Z_OK)
				return B_ERROR;
		}

		status = inflate(&zStream, Z_SYNC_FLUSH);
		offset += bytesRead;

		if (zStream.avail_in != 0 && status != Z_STREAM_END)
			dprintf("tarfs: didn't read whole block: %s\n", zStream.msg);
	} while (status == Z_OK);

	inflateEnd(&zStream);

	if (status != Z_STREAM_END) {
		TRACE(("tarfs: inflating failed: %d!\n", status));
		return B_BAD_DATA;
	}

	*inflatedBytes = zStream.total_out;

	return B_OK;
}


//	#pragma mark -


static status_t
tarfs_get_file_system(boot::Partition* partition, ::Directory** _root)
{
	TarFS::Volume* volume = new(nothrow) TarFS::Volume;
	if (volume == NULL)
		return B_NO_MEMORY;

	if (volume->Init(partition) < B_OK) {
		TRACE(("Initializing tarfs failed\n"));
		delete volume;
		return B_ERROR;
	}

	*_root = volume->Root();
	return B_OK;
}


file_system_module_info gTarFileSystemModule = {
	"file_systems/tarfs/v1",
	kPartitionTypeTarFS,
	NULL,	// identify_file_system
	tarfs_get_file_system
};
<|MERGE_RESOLUTION|>--- conflicted
+++ resolved
@@ -35,11 +35,7 @@
 
 static const uint32 kFloppyArchiveOffset = BOOT_ARCHIVE_IMAGE_OFFSET * 1024;
 	// defined at build time, see build/jam/BuildSetup
-<<<<<<< HEAD
-static const size_t kTarRegionSize = 11 * 1024 * 1024;	// 11 MB
-=======
 static const size_t kTarRegionSize = 11 * 1024 * 1024; // 11 MB
->>>>>>> 6817b614
 
 
 using std::nothrow;
