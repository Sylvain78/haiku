SubDir HAIKU_TOP src system boot ;

<<<<<<< HEAD
local librootFunctions =
	abs.o
	ctype.o
	LocaleData.o
	qsort.o
	kernel_vsprintf.o
	memcmp.o
	memmove.o
	strdup.o
	strndup.o
	strlen.o
	strnlen.o
	strcmp.o
	strcasecmp.o
	strncmp.o
	strcat.o
	strcpy.o
	strerror.o
	strlcat.o
	strlcpy.o
	strchr.o
	strrchr.o
	strtol.o
=======
DEFINES += _BOOT_MODE ;

SEARCH_SOURCE += [ FDirName $(SUBDIR) $(DOTDOT) libroot posix string ] ;
SEARCH_SOURCE += [ FDirName $(SUBDIR) $(DOTDOT) libroot posix stdlib ] ;
SEARCH_SOURCE += [ FDirName $(SUBDIR) $(DOTDOT) libroot posix locale ] ;
SEARCH_SOURCE += [ FDirName $(SUBDIR) $(DOTDOT) kernel lib ] ;

UsePrivateHeaders [ FDirName libroot locale ] ;

BootMergeObject boot_libroot.o :
	abs.c
	ctype.cpp
	LocaleData.cpp
	qsort.c
	kernel_vsprintf.cpp
	memchr.c
	memcmp.c
	memmove.c
	strdup.c
	strndup.cpp
	strlen.cpp
	strnlen.cpp
	strcmp.c
	strcasecmp.c
	strncmp.c
	strcat.c
	strcpy.c
	strlcat.c
	strlcpy.c
	strchr.c
	strrchr.c
	strtol.c
	: -fno-pic
>>>>>>> 1a84d6b3
;

local librootArchFunctions =
	atomic.o
;

local extraLinkerArgs = ;
if $(HAIKU_BOARD_LOADER_BASE) {
	extraLinkerArgs += --defsym BOARD_LOADER_BASE=$(HAIKU_BOARD_LOADER_BASE) ;
}

AddResources haiku_loader : boot_loader.rdef ;

<<<<<<< HEAD
# don't link against libsupc++
HAIKU_NO_LIBSUPC++ on boot_loader_$(TARGET_BOOT_PLATFORM) = true ;

KernelLd boot_loader_$(TARGET_BOOT_PLATFORM) :
=======
BootLd boot_loader_$(TARGET_BOOT_PLATFORM) :
>>>>>>> 1a84d6b3
	boot_platform_$(TARGET_BOOT_PLATFORM).o
	boot_arch_$(TARGET_KERNEL_ARCH).o
	boot_loader.a
	boot_net.a
	boot_partitions.a

	# file systems
	boot_bfs.a
	boot_amiga_ffs.a
	boot_tarfs.a
	boot_fatfs.a
	boot_packagefs.a

	boot_loader.a
		# a second time, so undefined references in the file systems can be
		# resolved

	# needed by tarfs, packagefs, and video_splash.cpp
	boot_zlib.a

<<<<<<< HEAD
	# libroot functions needed by the stage2 boot loader (compiled for the
	# kernel)
	$(librootFunctions:G=src!system!kernel!lib)
	$(librootArchFunctions:G=src!system!kernel!lib!arch!$(TARGET_ARCH))
=======
	# libroot functions needed by the stage2 boot loader
	boot_libroot.o
>>>>>>> 1a84d6b3

	: $(HAIKU_TOP)/src/system/ldscripts/$(TARGET_ARCH)/boot_loader_$(TARGET_BOOT_PLATFORM).ld
	: -Bstatic $(extraLinkerArgs)
;

rule BuildCoffLoader {
	local coffLoader = $(1) ;
	local bootLoader = $(2) ;
	# XXX: eventually switch on arch
	COFF_FORMAT on $(coffLoader) = xcoff-powermac ;
	HACK_COFF on $(coffLoader) = <build>hack-coff ;

	Depends $(coffLoader) : <build>hack-coff ;
	Depends $(coffLoader) : $(bootLoader) ;
	MakeLocateDebug $(coffLoader) ;
}

actions BuildCoffLoader bind HACK_COFF {
	rm -f $(1)
	$(TARGET_OBJCOPY) -O $(COFF_FORMAT) $(2) $(1)
	#$(CP) $(2) $(1)
	$(HACK_COFF) $(1)
}

BuildCoffLoader boot_loader_$(TARGET_BOOT_PLATFORM)_coff : boot_loader_$(TARGET_BOOT_PLATFORM) ;

rule BuildBiosLoader {
	local haikuLoader = $(1) ;
	local bootLoader = $(2) ;

	Depends $(haikuLoader) : $(bootLoader) ;
	MakeLocateDebug $(haikuLoader) ;

	on $(1) ResAttr $(1) : $(RESFILES) : false ;
	if ! [ on $(1) return $(DONT_USE_BEOS_RULES) ] {
		SetType $(1) ;
		MimeSet $(1) ;
	}
}

actions BuildBiosLoader {
	rm -f $(1)
	$(TARGET_OBJCOPY) -O binary $(2) $(1)
}

BuildBiosLoader haiku_loader : boot_loader_$(TARGET_BOOT_PLATFORM) ;

# different target for PXE, to be build with TARGET_BOOT_PLATFORM=pxe_ia32 jam pxehaiku-loader
BuildBiosLoader pxehaiku-loader : boot_loader_$(TARGET_BOOT_PLATFORM) ;

SubInclude HAIKU_TOP src system boot arch $(TARGET_KERNEL_ARCH) ;
SubInclude HAIKU_TOP src system boot loader ;
SubInclude HAIKU_TOP src system boot platform ;<|MERGE_RESOLUTION|>--- conflicted
+++ resolved
@@ -1,32 +1,9 @@
 SubDir HAIKU_TOP src system boot ;
 
-<<<<<<< HEAD
-local librootFunctions =
-	abs.o
-	ctype.o
-	LocaleData.o
-	qsort.o
-	kernel_vsprintf.o
-	memcmp.o
-	memmove.o
-	strdup.o
-	strndup.o
-	strlen.o
-	strnlen.o
-	strcmp.o
-	strcasecmp.o
-	strncmp.o
-	strcat.o
-	strcpy.o
-	strerror.o
-	strlcat.o
-	strlcpy.o
-	strchr.o
-	strrchr.o
-	strtol.o
-=======
 DEFINES += _BOOT_MODE ;
 
+SEARCH_SOURCE += [ FDirName $(SUBDIR) $(DOTDOT) libroot os arch
+					$(TARGET_KERNEL_ARCH) ] ;
 SEARCH_SOURCE += [ FDirName $(SUBDIR) $(DOTDOT) libroot posix string ] ;
 SEARCH_SOURCE += [ FDirName $(SUBDIR) $(DOTDOT) libroot posix stdlib ] ;
 SEARCH_SOURCE += [ FDirName $(SUBDIR) $(DOTDOT) libroot posix locale ] ;
@@ -36,6 +13,7 @@
 
 BootMergeObject boot_libroot.o :
 	abs.c
+	atomic.S
 	ctype.cpp
 	LocaleData.cpp
 	qsort.c
@@ -52,17 +30,13 @@
 	strncmp.c
 	strcat.c
 	strcpy.c
+	strerror.c
 	strlcat.c
 	strlcpy.c
 	strchr.c
 	strrchr.c
 	strtol.c
 	: -fno-pic
->>>>>>> 1a84d6b3
-;
-
-local librootArchFunctions =
-	atomic.o
 ;
 
 local extraLinkerArgs = ;
@@ -72,14 +46,7 @@
 
 AddResources haiku_loader : boot_loader.rdef ;
 
-<<<<<<< HEAD
-# don't link against libsupc++
-HAIKU_NO_LIBSUPC++ on boot_loader_$(TARGET_BOOT_PLATFORM) = true ;
-
-KernelLd boot_loader_$(TARGET_BOOT_PLATFORM) :
-=======
 BootLd boot_loader_$(TARGET_BOOT_PLATFORM) :
->>>>>>> 1a84d6b3
 	boot_platform_$(TARGET_BOOT_PLATFORM).o
 	boot_arch_$(TARGET_KERNEL_ARCH).o
 	boot_loader.a
@@ -100,15 +67,8 @@
 	# needed by tarfs, packagefs, and video_splash.cpp
 	boot_zlib.a
 
-<<<<<<< HEAD
-	# libroot functions needed by the stage2 boot loader (compiled for the
-	# kernel)
-	$(librootFunctions:G=src!system!kernel!lib)
-	$(librootArchFunctions:G=src!system!kernel!lib!arch!$(TARGET_ARCH))
-=======
 	# libroot functions needed by the stage2 boot loader
 	boot_libroot.o
->>>>>>> 1a84d6b3
 
 	: $(HAIKU_TOP)/src/system/ldscripts/$(TARGET_ARCH)/boot_loader_$(TARGET_BOOT_PLATFORM).ld
 	: -Bstatic $(extraLinkerArgs)
