/*
 * Copyright 2005-2009, Axel Dörfler, axeld@pinc-software.de.
 * Distributed under the terms of the MIT License.
 *
 * Copyright 2002, Manuel J. Petit. All rights reserved.
 * Distributed under the terms of the NewOS License.
 */


#include "runtime_loader_private.h"

#include <syscalls.h>
#include <user_runtime.h>

#include <directories.h>

#include <string.h>
#include <stdlib.h>
#include <sys/stat.h>

#include <algorithm>


struct user_space_program_args *gProgramArgs;
void *__gCommPageAddress;


static const char *
search_path_for_type(image_type type)
{
	const char *path = NULL;

	switch (type) {
		case B_APP_IMAGE:
			path = getenv("PATH");
			break;
		case B_LIBRARY_IMAGE:
			path = getenv("LIBRARY_PATH");
			break;
		case B_ADD_ON_IMAGE:
			path = getenv("ADDON_PATH");
			break;

		default:
			return NULL;
	}

	if (path != NULL)
		return path;

	// The environment variables may not have been set yet - in that case,
	// we're returning some useful defaults.
	// Since the kernel does not set any variables, this is also needed
	// to start the root shell.

	switch (type) {
		case B_APP_IMAGE:
			return kUserBinDirectory
						// TODO: Remove!
				":" kCommonBinDirectory
				":" kGlobalBinDirectory
				":" kAppsDirectory
				":" kPreferencesDirectory
				":" kSystemAppsDirectory
				":" kSystemPreferencesDirectory
				":" kCommonDevelopToolsBinDirectory;

		case B_LIBRARY_IMAGE:
			return kAppLocalLibDirectory
<<<<<<< HEAD
				":" kUserNonpackagedLibDirectory
				":" kUserLibDirectory
					// TODO: Remove!
				":" kCommonNonpackagedLibDirectory
=======
				":" kUserLibDirectory
					// TODO: Remove!
>>>>>>> 1a84d6b3
				":" kCommonLibDirectory
				":" kSystemLibDirectory;

		case B_ADD_ON_IMAGE:
			return kAppLocalAddonsDirectory
<<<<<<< HEAD
				":" kUserNonpackagedAddonsDirectory
				":" kUserAddonsDirectory
					// TODO: Remove!
				":" kCommonNonpackagedAddonsDirectory
=======
				":" kUserAddonsDirectory
					// TODO: Remove!
>>>>>>> 1a84d6b3
				":" kSystemAddonsDirectory;

		default:
			return NULL;
	}
}


static int
try_open_executable(const char *dir, int dirLength, const char *name,
	const char *programPath, const char *compatibilitySubDir, char *path,
	size_t pathLength)
{
	size_t nameLength = strlen(name);
	struct stat stat;
	status_t status;

	// construct the path
	if (dirLength > 0) {
		char *buffer = path;
		size_t subDirLen = 0;

		if (programPath == NULL)
			programPath = gProgramArgs->program_path;

		if (dirLength >= 2 && strncmp(dir, "%A", 2) == 0) {
			// Replace %A with current app folder path (of course,
			// this must be the first part of the path)
			char *lastSlash = strrchr(programPath, '/');
			int bytesCopied;

			// copy what's left (when the application name is removed)
			if (lastSlash != NULL) {
				strlcpy(buffer, programPath,
					std::min((long)pathLength, lastSlash + 1 - programPath));
			} else
				strlcpy(buffer, ".", pathLength);

			bytesCopied = strlen(buffer);
			buffer += bytesCopied;
			pathLength -= bytesCopied;
			dir += 2;
			dirLength -= 2;
		} else if (compatibilitySubDir != NULL) {
			// We're looking for a library or an add-on and the executable has
			// not been compiled with a compiler compatible with the one the
			// OS has been built with. Thus we only look in specific subdirs.
			subDirLen = strlen(compatibilitySubDir) + 1;
		}

		if (dirLength + 1 + subDirLen + nameLength >= pathLength)
			return B_NAME_TOO_LONG;

		memcpy(buffer, dir, dirLength);
		buffer[dirLength] = '/';
		if (subDirLen > 0) {
			memcpy(buffer + dirLength + 1, compatibilitySubDir, subDirLen - 1);
			buffer[dirLength + subDirLen] = '/';
		}
		strcpy(buffer + dirLength + 1 + subDirLen, name);
	} else {
		if (nameLength >= pathLength)
			return B_NAME_TOO_LONG;

		strcpy(path + dirLength + 1, name);
	}

	TRACE(("runtime_loader: try_open_container(): %s\n", path));

	// Test if the target is a symbolic link, and correct the path in this case

	status = _kern_read_stat(-1, path, false, &stat, sizeof(struct stat));
	if (status < B_OK)
		return status;

	if (S_ISLNK(stat.st_mode)) {
		char buffer[PATH_MAX];
		size_t length = PATH_MAX - 1;
		char *lastSlash;

		// it's a link, indeed
		status = _kern_read_link(-1, path, buffer, &length);
		if (status < B_OK)
			return status;
		buffer[length] = '\0';

		lastSlash = strrchr(path, '/');
		if (buffer[0] != '/' && lastSlash != NULL) {
			// relative path
			strlcpy(lastSlash + 1, buffer, lastSlash + 1 - path + pathLength);
		} else
			strlcpy(path, buffer, pathLength);
	}

	return _kern_open(-1, path, O_RDONLY, 0);
}


static int
search_executable_in_path_list(const char *name, const char *pathList,
	int pathListLen, const char *programPath, const char *compatibilitySubDir,
	char *pathBuffer, size_t pathBufferLength)
{
	const char *pathListEnd = pathList + pathListLen;
	status_t status = B_ENTRY_NOT_FOUND;

	TRACE(("runtime_loader: search_container_in_path_list() %s in %.*s\n", name,
		pathListLen, pathList));

	while (pathListLen > 0) {
		const char *pathEnd = pathList;
		int fd;

		// find the next ':' or run till the end of the string
		while (pathEnd < pathListEnd && *pathEnd != ':')
			pathEnd++;

		fd = try_open_executable(pathList, pathEnd - pathList, name,
			programPath, compatibilitySubDir, pathBuffer, pathBufferLength);
		if (fd >= 0) {
			// see if it's a dir
			struct stat stat;
			status = _kern_read_stat(fd, NULL, true, &stat, sizeof(struct stat));
			if (status == B_OK) {
				if (!S_ISDIR(stat.st_mode))
					return fd;
				status = B_IS_A_DIRECTORY;
			}
			_kern_close(fd);
		}

		pathListLen = pathListEnd - pathEnd - 1;
		pathList = pathEnd + 1;
	}

	return status;
}


int
open_executable(char *name, image_type type, const char *rpath,
	const char *programPath, const char *compatibilitySubDir)
{
	char buffer[PATH_MAX];
	int fd = B_ENTRY_NOT_FOUND;

	if (strchr(name, '/')) {
		// the name already contains a path, we don't have to search for it
		fd = _kern_open(-1, name, O_RDONLY, 0);
		if (fd >= 0 || type == B_APP_IMAGE)
			return fd;

		// can't search harder an absolute path add-on name!
		if (type == B_ADD_ON_IMAGE && name[0] == '/')
			return fd;

		// Even though ELF specs don't say this, we give shared libraries
		// and relative path based add-ons another chance and look
		// them up in the usual search paths - at
		// least that seems to be what BeOS does, and since it doesn't hurt...
		if (type == B_LIBRARY_IMAGE) {
			// For library (but not add-on), strip any path from name.
			// Relative path of add-on is kept.
			const char* paths = strrchr(name, '/') + 1;
			memmove(name, paths, strlen(paths) + 1);
		}
	}

	// try rpath (DT_RPATH)
	if (rpath != NULL) {
		// It consists of a colon-separated search path list. Optionally a
		// second search path list follows, separated from the first by a
		// semicolon.
		const char *semicolon = strchr(rpath, ';');
		const char *firstList = (semicolon ? rpath : NULL);
		const char *secondList = (semicolon ? semicolon + 1 : rpath);
			// If there is no ';', we set only secondList to simplify things.
		if (firstList) {
			fd = search_executable_in_path_list(name, firstList,
				semicolon - firstList, programPath, NULL, buffer,
				sizeof(buffer));
		}
		if (fd < 0) {
			fd = search_executable_in_path_list(name, secondList,
				strlen(secondList), programPath, NULL, buffer, sizeof(buffer));
		}
	}

	// If not found yet, let's evaluate the system path variables to find the
	// shared object.
	if (fd < 0) {
		if (const char *paths = search_path_for_type(type)) {
			fd = search_executable_in_path_list(name, paths, strlen(paths),
				programPath, compatibilitySubDir, buffer, sizeof(buffer));

			// If not found and a compatibility sub directory has been
			// specified, look again in the standard search paths.
			if (fd == B_ENTRY_NOT_FOUND && compatibilitySubDir != NULL) {
				fd = search_executable_in_path_list(name, paths, strlen(paths),
					programPath, NULL, buffer, sizeof(buffer));
			}
		}
	}

	if (fd >= 0) {
		// we found it, copy path!
		TRACE(("runtime_loader: open_executable(%s): found at %s\n", name, buffer));
		strlcpy(name, buffer, PATH_MAX);
	}

	return fd;
}


/*!
	Tests if there is an executable file at the provided path. It will
	also test if the file has a valid ELF header or is a shell script.
	Even if the runtime loader does not need to be able to deal with
	both types, the caller will give scripts a proper treatment.
*/
status_t
test_executable(const char *name, char *invoker)
{
	char path[B_PATH_NAME_LENGTH];
	char buffer[B_FILE_NAME_LENGTH];
		// must be large enough to hold the ELF header
	status_t status;
	ssize_t length;
	int fd;

	if (name == NULL)
		return B_BAD_VALUE;

	strlcpy(path, name, sizeof(path));

	fd = open_executable(path, B_APP_IMAGE, NULL, NULL, NULL);
	if (fd < B_OK)
		return fd;

	// see if it's executable at all
	status = _kern_access(-1, path, X_OK, false);
	if (status != B_OK)
		goto out;

	// read and verify the ELF header

	length = _kern_read(fd, 0, buffer, sizeof(buffer));
	if (length < 0) {
		status = length;
		goto out;
	}

	status = elf_verify_header(buffer, length);
	if (status == B_NOT_AN_EXECUTABLE) {
		// test for shell scripts
		if (!strncmp(buffer, "#!", 2)) {
			char *end;
			buffer[min_c((size_t)length, sizeof(buffer) - 1)] = '\0';

			end = strchr(buffer, '\n');
			if (end == NULL) {
				status = E2BIG;
				goto out;
			} else
				end[0] = '\0';

			if (invoker)
				strcpy(invoker, buffer + 2);

			status = B_OK;
		}
	} else if (status == B_OK) {
		elf_ehdr *elfHeader = (elf_ehdr *)buffer;
		if (elfHeader->e_entry == 0) {
			// we don't like to open shared libraries
			status = B_NOT_AN_EXECUTABLE;
		} else if (invoker)
			invoker[0] = '\0';
	}

out:
	_kern_close(fd);
	return status;
}


/*!
	This is the main entry point of the runtime loader as
	specified by its ld-script.
*/
int
runtime_loader(void* _args, void* commpage)
{
	void *entry = NULL;
	int returnCode;

	gProgramArgs = (struct user_space_program_args *)_args;
	__gCommPageAddress = commpage;

	// Relocate the args and env arrays -- they are organized in a contiguous
	// buffer which the kernel just copied into user space without adjusting the
	// pointers.
	{
		int32 i;
		addr_t relocationOffset = 0;

		if (gProgramArgs->arg_count > 0)
			relocationOffset = (addr_t)gProgramArgs->args[0];
		else if (gProgramArgs->env_count > 0)
			relocationOffset = (addr_t)gProgramArgs->env[0];

		// That's basically: <new buffer address> - <old buffer address>.
		// It looks a little complicated, since we don't have the latter one at
		// hand and thus need to reconstruct it (<first string pointer> -
		// <arguments + environment array sizes>).
		relocationOffset = (addr_t)gProgramArgs->args - relocationOffset
			+ (gProgramArgs->arg_count + gProgramArgs->env_count + 2)
				* sizeof(char*);

		for (i = 0; i < gProgramArgs->arg_count; i++)
			gProgramArgs->args[i] += relocationOffset;

		for (i = 0; i < gProgramArgs->env_count; i++)
			gProgramArgs->env[i] += relocationOffset;
	}

#if DEBUG_RLD
	close(0); open("/dev/console", 0); /* stdin   */
	close(1); open("/dev/console", 0); /* stdout  */
	close(2); open("/dev/console", 0); /* stderr  */
#endif

	if (heap_init() < B_OK)
		return 1;

	rldexport_init();
	rldelf_init();

	load_program(gProgramArgs->program_path, &entry);

	if (entry == NULL)
		return -1;

	// call the program entry point (usually _start())
	returnCode = ((int (*)(int, void *, void *))entry)(gProgramArgs->arg_count,
		gProgramArgs->args, gProgramArgs->env);

	terminate_program();

	return returnCode;
}<|MERGE_RESOLUTION|>--- conflicted
+++ resolved
@@ -67,29 +67,19 @@
 
 		case B_LIBRARY_IMAGE:
 			return kAppLocalLibDirectory
-<<<<<<< HEAD
 				":" kUserNonpackagedLibDirectory
 				":" kUserLibDirectory
 					// TODO: Remove!
 				":" kCommonNonpackagedLibDirectory
-=======
-				":" kUserLibDirectory
-					// TODO: Remove!
->>>>>>> 1a84d6b3
 				":" kCommonLibDirectory
 				":" kSystemLibDirectory;
 
 		case B_ADD_ON_IMAGE:
 			return kAppLocalAddonsDirectory
-<<<<<<< HEAD
 				":" kUserNonpackagedAddonsDirectory
 				":" kUserAddonsDirectory
 					// TODO: Remove!
 				":" kCommonNonpackagedAddonsDirectory
-=======
-				":" kUserAddonsDirectory
-					// TODO: Remove!
->>>>>>> 1a84d6b3
 				":" kSystemAddonsDirectory;
 
 		default:
