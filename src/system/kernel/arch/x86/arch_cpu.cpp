/*
 * Copyright 2002-2010, Axel Dörfler, axeld@pinc-software.de.
 * Copyright 2012, Alex Smith, alex@alex-smith.me.uk.
 * Distributed under the terms of the MIT License.
 *
 * Copyright 2001-2002, Travis Geiselbrecht. All rights reserved.
 * Distributed under the terms of the NewOS License.
 */


#include <cpu.h>

#include <string.h>
#include <stdlib.h>
#include <stdio.h>

#include <ACPI.h>

#include <boot_device.h>
#include <commpage.h>
#include <debug.h>
#include <elf.h>
#include <smp.h>
#include <vm/vm.h>
#include <vm/vm_types.h>
#include <vm/VMAddressSpace.h>

#include <arch_system_info.h>
#include <arch/x86/apic.h>
#include <boot/kernel_args.h>

#include "paging/X86PagingStructures.h"
#include "paging/X86VMTranslationMap.h"


#define DUMP_FEATURE_STRING 1


/* cpu vendor info */
struct cpu_vendor_info {
	const char *vendor;
	const char *ident_string[2];
};

static const struct cpu_vendor_info vendor_info[VENDOR_NUM] = {
	{ "Intel", { "GenuineIntel" } },
	{ "AMD", { "AuthenticAMD" } },
	{ "Cyrix", { "CyrixInstead" } },
	{ "UMC", { "UMC UMC UMC" } },
	{ "NexGen", { "NexGenDriven" } },
	{ "Centaur", { "CentaurHauls" } },
	{ "Rise", { "RiseRiseRise" } },
	{ "Transmeta", { "GenuineTMx86", "TransmetaCPU" } },
	{ "NSC", { "Geode by NSC" } },
};

#define CR0_CACHE_DISABLE		(1UL << 30)
#define CR0_NOT_WRITE_THROUGH	(1UL << 29)
#define CR0_FPU_EMULATION		(1UL << 2)
#define CR0_MONITOR_FPU			(1UL << 1)

#define CR4_OS_FXSR				(1UL << 9)
#define CR4_OS_XMM_EXCEPTION	(1UL << 10)

#define K8_SMIONCMPHALT			(1ULL << 27)
#define K8_C1EONCMPHALT			(1ULL << 28)

#define K8_CMPHALT				(K8_SMIONCMPHALT | K8_C1EONCMPHALT)

/*
 * 0 favors highest performance while 15 corresponds to the maximum energy
 * savings. 7 means balance between performance and energy savings.
 * Refer to Section 14.3.4 in <Intel 64 and IA-32 Architectures Software
 * Developer's Manual Volume 3>  for details
 */
#define ENERGY_PERF_BIAS_PERFORMANCE	0
#define ENERGY_PERF_BIAS_BALANCE		7
#define ENERGY_PERF_BIAS_POWERSAVE		15

struct set_mtrr_parameter {
	int32	index;
	uint64	base;
	uint64	length;
	uint8	type;
};

struct set_mtrrs_parameter {
	const x86_mtrr_info*	infos;
	uint32					count;
	uint8					defaultType;
};


extern "C" void x86_reboot(void);
	// from arch.S

void (*gCpuIdleFunc)(void);
void (*gX86SwapFPUFunc)(void* oldState, const void* newState) = x86_noop_swap;
bool gHasSSE = false;

static uint32 sCpuRendezvous;
static uint32 sCpuRendezvous2;
static uint32 sCpuRendezvous3;
static vint32 sTSCSyncRendezvous;

/* Some specials for the double fault handler */
static uint8* sDoubleFaultStacks;
static const size_t kDoubleFaultStackSize = 4096;	// size per CPU

static x86_cpu_module_info* sCpuModule;


extern "C" void memcpy_generic(void* dest, const void* source, size_t count);
extern int memcpy_generic_end;
extern "C" void memset_generic(void* dest, int value, size_t count);
extern int memset_generic_end;

x86_optimized_functions gOptimizedFunctions = {
	memcpy_generic,
	&memcpy_generic_end,
	memset_generic,
	&memset_generic_end
};


static status_t
acpi_shutdown(bool rebootSystem)
{
	if (debug_debugger_running() || !are_interrupts_enabled())
		return B_ERROR;

	acpi_module_info* acpi;
	if (get_module(B_ACPI_MODULE_NAME, (module_info**)&acpi) != B_OK)
		return B_NOT_SUPPORTED;

	status_t status;
	if (rebootSystem) {
		status = acpi->reboot();
	} else {
		// Make sure we run on the boot CPU (apparently needed for some ACPI
		// implementations)
		_user_set_cpu_enabled(0, true);
		for (int32 cpu = 1; cpu < smp_get_num_cpus(); cpu++) {
			_user_set_cpu_enabled(cpu, false);
		}
		// TODO: must not be called from the idle thread!
		thread_yield(true);

		status = acpi->prepare_sleep_state(ACPI_POWER_STATE_OFF, NULL, 0);
		if (status == B_OK) {
			//cpu_status state = disable_interrupts();
			status = acpi->enter_sleep_state(ACPI_POWER_STATE_OFF);
			//restore_interrupts(state);
		}
	}

	put_module(B_ACPI_MODULE_NAME);
	return status;
}


/*!	Disable CPU caches, and invalidate them. */
static void
disable_caches()
{
	x86_write_cr0((x86_read_cr0() | CR0_CACHE_DISABLE)
		& ~CR0_NOT_WRITE_THROUGH);
	wbinvd();
	arch_cpu_global_TLB_invalidate();
}


/*!	Invalidate CPU caches, and enable them. */
static void
enable_caches()
{
	wbinvd();
	arch_cpu_global_TLB_invalidate();
	x86_write_cr0(x86_read_cr0()
		& ~(CR0_CACHE_DISABLE | CR0_NOT_WRITE_THROUGH));
}


static void
set_mtrr(void* _parameter, int cpu)
{
	struct set_mtrr_parameter* parameter
		= (struct set_mtrr_parameter*)_parameter;

	// wait until all CPUs have arrived here
	smp_cpu_rendezvous(&sCpuRendezvous, cpu);

	// One CPU has to reset sCpuRendezvous3 -- it is needed to prevent the CPU
	// that initiated the call_all_cpus() from doing that again and clearing
	// sCpuRendezvous2 before the last CPU has actually left the loop in
	// smp_cpu_rendezvous();
	if (cpu == 0)
		atomic_set((vint32*)&sCpuRendezvous3, 0);

	disable_caches();

	sCpuModule->set_mtrr(parameter->index, parameter->base, parameter->length,
		parameter->type);

	enable_caches();

	// wait until all CPUs have arrived here
	smp_cpu_rendezvous(&sCpuRendezvous2, cpu);
	smp_cpu_rendezvous(&sCpuRendezvous3, cpu);
}


static void
set_mtrrs(void* _parameter, int cpu)
{
	set_mtrrs_parameter* parameter = (set_mtrrs_parameter*)_parameter;

	// wait until all CPUs have arrived here
	smp_cpu_rendezvous(&sCpuRendezvous, cpu);

	// One CPU has to reset sCpuRendezvous3 -- it is needed to prevent the CPU
	// that initiated the call_all_cpus() from doing that again and clearing
	// sCpuRendezvous2 before the last CPU has actually left the loop in
	// smp_cpu_rendezvous();
	if (cpu == 0)
		atomic_set((vint32*)&sCpuRendezvous3, 0);

	disable_caches();

	sCpuModule->set_mtrrs(parameter->defaultType, parameter->infos,
		parameter->count);

	enable_caches();

	// wait until all CPUs have arrived here
	smp_cpu_rendezvous(&sCpuRendezvous2, cpu);
	smp_cpu_rendezvous(&sCpuRendezvous3, cpu);
}


static void
init_mtrrs(void* _unused, int cpu)
{
	// wait until all CPUs have arrived here
	smp_cpu_rendezvous(&sCpuRendezvous, cpu);

	// One CPU has to reset sCpuRendezvous3 -- it is needed to prevent the CPU
	// that initiated the call_all_cpus() from doing that again and clearing
	// sCpuRendezvous2 before the last CPU has actually left the loop in
	// smp_cpu_rendezvous();
	if (cpu == 0)
		atomic_set((vint32*)&sCpuRendezvous3, 0);

	disable_caches();

	sCpuModule->init_mtrrs();

	enable_caches();

	// wait until all CPUs have arrived here
	smp_cpu_rendezvous(&sCpuRendezvous2, cpu);
	smp_cpu_rendezvous(&sCpuRendezvous3, cpu);
}


uint32
x86_count_mtrrs(void)
{
	if (sCpuModule == NULL)
		return 0;

	return sCpuModule->count_mtrrs();
}


void
x86_set_mtrr(uint32 index, uint64 base, uint64 length, uint8 type)
{
	struct set_mtrr_parameter parameter;
	parameter.index = index;
	parameter.base = base;
	parameter.length = length;
	parameter.type = type;

	sCpuRendezvous = sCpuRendezvous2 = 0;
	call_all_cpus(&set_mtrr, &parameter);
}


status_t
x86_get_mtrr(uint32 index, uint64* _base, uint64* _length, uint8* _type)
{
	// the MTRRs are identical on all CPUs, so it doesn't matter
	// on which CPU this runs
	return sCpuModule->get_mtrr(index, _base, _length, _type);
}


void
x86_set_mtrrs(uint8 defaultType, const x86_mtrr_info* infos, uint32 count)
{
	if (sCpuModule == NULL)
		return;

	struct set_mtrrs_parameter parameter;
	parameter.defaultType = defaultType;
	parameter.infos = infos;
	parameter.count = count;

	sCpuRendezvous = sCpuRendezvous2 = 0;
	call_all_cpus(&set_mtrrs, &parameter);
}


void
x86_init_fpu(void)
{
	// All x86_64 CPUs support SSE, don't need to bother checking for it.
#ifndef __x86_64__
	if (!x86_check_feature(IA32_FEATURE_FPU, FEATURE_COMMON)) {
		// No FPU... time to install one in your 386?
		dprintf("%s: Warning: CPU has no reported FPU.\n", __func__);
		gX86SwapFPUFunc = x86_noop_swap;
		return;
	}

	if (!x86_check_feature(IA32_FEATURE_SSE, FEATURE_COMMON)
		|| !x86_check_feature(IA32_FEATURE_FXSR, FEATURE_COMMON)) {
		dprintf("%s: CPU has no SSE... just enabling FPU.\n", __func__);
		// we don't have proper SSE support, just enable FPU
		x86_write_cr0(x86_read_cr0() & ~(CR0_FPU_EMULATION | CR0_MONITOR_FPU));
		gX86SwapFPUFunc = x86_fnsave_swap;
		return;
	}
#endif

	dprintf("%s: CPU has SSE... enabling FXSR and XMM.\n", __func__);

	// enable OS support for SSE
	x86_write_cr4(x86_read_cr4() | CR4_OS_FXSR | CR4_OS_XMM_EXCEPTION);
	x86_write_cr0(x86_read_cr0() & ~(CR0_FPU_EMULATION | CR0_MONITOR_FPU));

	gX86SwapFPUFunc = x86_fxsave_swap;
	gHasSSE = true;
}


#if DUMP_FEATURE_STRING
static void
dump_feature_string(int currentCPU, cpu_ent* cpu)
{
	char features[384];
	features[0] = 0;

	if (cpu->arch.feature[FEATURE_COMMON] & IA32_FEATURE_FPU)
		strlcat(features, "fpu ", sizeof(features));
	if (cpu->arch.feature[FEATURE_COMMON] & IA32_FEATURE_VME)
		strlcat(features, "vme ", sizeof(features));
	if (cpu->arch.feature[FEATURE_COMMON] & IA32_FEATURE_DE)
		strlcat(features, "de ", sizeof(features));
	if (cpu->arch.feature[FEATURE_COMMON] & IA32_FEATURE_PSE)
		strlcat(features, "pse ", sizeof(features));
	if (cpu->arch.feature[FEATURE_COMMON] & IA32_FEATURE_TSC)
		strlcat(features, "tsc ", sizeof(features));
	if (cpu->arch.feature[FEATURE_COMMON] & IA32_FEATURE_MSR)
		strlcat(features, "msr ", sizeof(features));
	if (cpu->arch.feature[FEATURE_COMMON] & IA32_FEATURE_PAE)
		strlcat(features, "pae ", sizeof(features));
	if (cpu->arch.feature[FEATURE_COMMON] & IA32_FEATURE_MCE)
		strlcat(features, "mce ", sizeof(features));
	if (cpu->arch.feature[FEATURE_COMMON] & IA32_FEATURE_CX8)
		strlcat(features, "cx8 ", sizeof(features));
	if (cpu->arch.feature[FEATURE_COMMON] & IA32_FEATURE_APIC)
		strlcat(features, "apic ", sizeof(features));
	if (cpu->arch.feature[FEATURE_COMMON] & IA32_FEATURE_SEP)
		strlcat(features, "sep ", sizeof(features));
	if (cpu->arch.feature[FEATURE_COMMON] & IA32_FEATURE_MTRR)
		strlcat(features, "mtrr ", sizeof(features));
	if (cpu->arch.feature[FEATURE_COMMON] & IA32_FEATURE_PGE)
		strlcat(features, "pge ", sizeof(features));
	if (cpu->arch.feature[FEATURE_COMMON] & IA32_FEATURE_MCA)
		strlcat(features, "mca ", sizeof(features));
	if (cpu->arch.feature[FEATURE_COMMON] & IA32_FEATURE_CMOV)
		strlcat(features, "cmov ", sizeof(features));
	if (cpu->arch.feature[FEATURE_COMMON] & IA32_FEATURE_PAT)
		strlcat(features, "pat ", sizeof(features));
	if (cpu->arch.feature[FEATURE_COMMON] & IA32_FEATURE_PSE36)
		strlcat(features, "pse36 ", sizeof(features));
	if (cpu->arch.feature[FEATURE_COMMON] & IA32_FEATURE_PSN)
		strlcat(features, "psn ", sizeof(features));
	if (cpu->arch.feature[FEATURE_COMMON] & IA32_FEATURE_CLFSH)
		strlcat(features, "clfsh ", sizeof(features));
	if (cpu->arch.feature[FEATURE_COMMON] & IA32_FEATURE_DS)
		strlcat(features, "ds ", sizeof(features));
	if (cpu->arch.feature[FEATURE_COMMON] & IA32_FEATURE_ACPI)
		strlcat(features, "acpi ", sizeof(features));
	if (cpu->arch.feature[FEATURE_COMMON] & IA32_FEATURE_MMX)
		strlcat(features, "mmx ", sizeof(features));
	if (cpu->arch.feature[FEATURE_COMMON] & IA32_FEATURE_FXSR)
		strlcat(features, "fxsr ", sizeof(features));
	if (cpu->arch.feature[FEATURE_COMMON] & IA32_FEATURE_SSE)
		strlcat(features, "sse ", sizeof(features));
	if (cpu->arch.feature[FEATURE_COMMON] & IA32_FEATURE_SSE2)
		strlcat(features, "sse2 ", sizeof(features));
	if (cpu->arch.feature[FEATURE_COMMON] & IA32_FEATURE_SS)
		strlcat(features, "ss ", sizeof(features));
	if (cpu->arch.feature[FEATURE_COMMON] & IA32_FEATURE_HTT)
		strlcat(features, "htt ", sizeof(features));
	if (cpu->arch.feature[FEATURE_COMMON] & IA32_FEATURE_TM)
		strlcat(features, "tm ", sizeof(features));
	if (cpu->arch.feature[FEATURE_COMMON] & IA32_FEATURE_PBE)
		strlcat(features, "pbe ", sizeof(features));
	if (cpu->arch.feature[FEATURE_EXT] & IA32_FEATURE_EXT_SSE3)
		strlcat(features, "sse3 ", sizeof(features));
	if (cpu->arch.feature[FEATURE_EXT] & IA32_FEATURE_EXT_PCLMULQDQ)
		strlcat(features, "pclmulqdq ", sizeof(features));
	if (cpu->arch.feature[FEATURE_EXT] & IA32_FEATURE_EXT_DTES64)
		strlcat(features, "dtes64 ", sizeof(features));
	if (cpu->arch.feature[FEATURE_EXT] & IA32_FEATURE_EXT_MONITOR)
		strlcat(features, "monitor ", sizeof(features));
	if (cpu->arch.feature[FEATURE_EXT] & IA32_FEATURE_EXT_DSCPL)
		strlcat(features, "dscpl ", sizeof(features));
	if (cpu->arch.feature[FEATURE_EXT] & IA32_FEATURE_EXT_VMX)
		strlcat(features, "vmx ", sizeof(features));
	if (cpu->arch.feature[FEATURE_EXT] & IA32_FEATURE_EXT_SMX)
		strlcat(features, "smx ", sizeof(features));
	if (cpu->arch.feature[FEATURE_EXT] & IA32_FEATURE_EXT_EST)
		strlcat(features, "est ", sizeof(features));
	if (cpu->arch.feature[FEATURE_EXT] & IA32_FEATURE_EXT_TM2)
		strlcat(features, "tm2 ", sizeof(features));
	if (cpu->arch.feature[FEATURE_EXT] & IA32_FEATURE_EXT_SSSE3)
		strlcat(features, "ssse3 ", sizeof(features));
	if (cpu->arch.feature[FEATURE_EXT] & IA32_FEATURE_EXT_CNXTID)
		strlcat(features, "cnxtid ", sizeof(features));
	if (cpu->arch.feature[FEATURE_EXT] & IA32_FEATURE_EXT_FMA)
		strlcat(features, "fma ", sizeof(features));
	if (cpu->arch.feature[FEATURE_EXT] & IA32_FEATURE_EXT_CX16)
		strlcat(features, "cx16 ", sizeof(features));
	if (cpu->arch.feature[FEATURE_EXT] & IA32_FEATURE_EXT_XTPR)
		strlcat(features, "xtpr ", sizeof(features));
	if (cpu->arch.feature[FEATURE_EXT] & IA32_FEATURE_EXT_PDCM)
		strlcat(features, "pdcm ", sizeof(features));
	if (cpu->arch.feature[FEATURE_EXT] & IA32_FEATURE_EXT_PCID)
		strlcat(features, "pcid ", sizeof(features));
	if (cpu->arch.feature[FEATURE_EXT] & IA32_FEATURE_EXT_DCA)
		strlcat(features, "dca ", sizeof(features));
	if (cpu->arch.feature[FEATURE_EXT] & IA32_FEATURE_EXT_SSE4_1)
		strlcat(features, "sse4_1 ", sizeof(features));
	if (cpu->arch.feature[FEATURE_EXT] & IA32_FEATURE_EXT_SSE4_2)
		strlcat(features, "sse4_2 ", sizeof(features));
	if (cpu->arch.feature[FEATURE_EXT] & IA32_FEATURE_EXT_X2APIC)
		strlcat(features, "x2apic ", sizeof(features));
	if (cpu->arch.feature[FEATURE_EXT] & IA32_FEATURE_EXT_MOVBE)
		strlcat(features, "movbe ", sizeof(features));
	if (cpu->arch.feature[FEATURE_EXT] & IA32_FEATURE_EXT_POPCNT)
		strlcat(features, "popcnt ", sizeof(features));
	if (cpu->arch.feature[FEATURE_EXT] & IA32_FEATURE_EXT_TSCDEADLINE)
		strlcat(features, "tscdeadline ", sizeof(features));
	if (cpu->arch.feature[FEATURE_EXT] & IA32_FEATURE_EXT_AES)
		strlcat(features, "aes ", sizeof(features));
	if (cpu->arch.feature[FEATURE_EXT] & IA32_FEATURE_EXT_XSAVE)
		strlcat(features, "xsave ", sizeof(features));
	if (cpu->arch.feature[FEATURE_EXT] & IA32_FEATURE_EXT_OSXSAVE)
		strlcat(features, "osxsave ", sizeof(features));
	if (cpu->arch.feature[FEATURE_EXT] & IA32_FEATURE_EXT_AVX)
		strlcat(features, "avx ", sizeof(features));
	if (cpu->arch.feature[FEATURE_EXT] & IA32_FEATURE_EXT_F16C)
		strlcat(features, "f16c ", sizeof(features));
	if (cpu->arch.feature[FEATURE_EXT] & IA32_FEATURE_EXT_RDRND)
		strlcat(features, "rdrnd ", sizeof(features));
	if (cpu->arch.feature[FEATURE_EXT] & IA32_FEATURE_EXT_HYPERVISOR)
		strlcat(features, "hypervisor ", sizeof(features));
	if (cpu->arch.feature[FEATURE_EXT_AMD] & IA32_FEATURE_AMD_EXT_SYSCALL)
		strlcat(features, "syscall ", sizeof(features));
	if (cpu->arch.feature[FEATURE_EXT_AMD] & IA32_FEATURE_AMD_EXT_NX)
		strlcat(features, "nx ", sizeof(features));
	if (cpu->arch.feature[FEATURE_EXT_AMD] & IA32_FEATURE_AMD_EXT_MMXEXT)
		strlcat(features, "mmxext ", sizeof(features));
	if (cpu->arch.feature[FEATURE_EXT_AMD] & IA32_FEATURE_AMD_EXT_FFXSR)
		strlcat(features, "ffxsr ", sizeof(features));
	if (cpu->arch.feature[FEATURE_EXT_AMD] & IA32_FEATURE_AMD_EXT_LONG)
		strlcat(features, "long ", sizeof(features));
	if (cpu->arch.feature[FEATURE_EXT_AMD] & IA32_FEATURE_AMD_EXT_3DNOWEXT)
		strlcat(features, "3dnowext ", sizeof(features));
	if (cpu->arch.feature[FEATURE_EXT_AMD] & IA32_FEATURE_AMD_EXT_3DNOW)
		strlcat(features, "3dnow ", sizeof(features));
	if (cpu->arch.feature[FEATURE_6_EAX] & IA32_FEATURE_DTS)
		strlcat(features, "dts ", sizeof(features));
	if (cpu->arch.feature[FEATURE_6_EAX] & IA32_FEATURE_ITB)
		strlcat(features, "itb ", sizeof(features));
	if (cpu->arch.feature[FEATURE_6_EAX] & IA32_FEATURE_ARAT)
		strlcat(features, "arat ", sizeof(features));
	if (cpu->arch.feature[FEATURE_6_EAX] & IA32_FEATURE_PLN)
		strlcat(features, "pln ", sizeof(features));
	if (cpu->arch.feature[FEATURE_6_EAX] & IA32_FEATURE_ECMD)
		strlcat(features, "ecmd ", sizeof(features));
	if (cpu->arch.feature[FEATURE_6_EAX] & IA32_FEATURE_PTM)
		strlcat(features, "ptm ", sizeof(features));
	if (cpu->arch.feature[FEATURE_6_ECX] & IA32_FEATURE_APERFMPERF)
		strlcat(features, "aperfmperf ", sizeof(features));
	if (cpu->arch.feature[FEATURE_6_ECX] & IA32_FEATURE_EPB)
		strlcat(features, "epb ", sizeof(features));

	dprintf("CPU %d: features: %s\n", currentCPU, features);
}
#endif	// DUMP_FEATURE_STRING


static void
detect_cpu(int currentCPU)
{
	cpu_ent* cpu = get_cpu_struct();
	char vendorString[17];
	cpuid_info cpuid;

	// clear out the cpu info data
	cpu->arch.vendor = VENDOR_UNKNOWN;
	cpu->arch.vendor_name = "UNKNOWN VENDOR";
	cpu->arch.feature[FEATURE_COMMON] = 0;
	cpu->arch.feature[FEATURE_EXT] = 0;
	cpu->arch.feature[FEATURE_EXT_AMD] = 0;
	cpu->arch.model_name[0] = 0;

	// print some fun data
	get_current_cpuid(&cpuid, 0);

	// build the vendor string
	memset(vendorString, 0, sizeof(vendorString));
	memcpy(vendorString, cpuid.eax_0.vendor_id, sizeof(cpuid.eax_0.vendor_id));

	// get the family, model, stepping
	get_current_cpuid(&cpuid, 1);
	cpu->arch.type = cpuid.eax_1.type;
	cpu->arch.family = cpuid.eax_1.family;
	cpu->arch.extended_family = cpuid.eax_1.extended_family;
	cpu->arch.model = cpuid.eax_1.model;
	cpu->arch.extended_model = cpuid.eax_1.extended_model;
	cpu->arch.stepping = cpuid.eax_1.stepping;
	dprintf("CPU %d: type %d family %d extended_family %d model %d "
		"extended_model %d stepping %d, string '%s'\n",
		currentCPU, cpu->arch.type, cpu->arch.family,
		cpu->arch.extended_family, cpu->arch.model,
		cpu->arch.extended_model, cpu->arch.stepping, vendorString);

	// figure out what vendor we have here

	for (int32 i = 0; i < VENDOR_NUM; i++) {
		if (vendor_info[i].ident_string[0]
			&& !strcmp(vendorString, vendor_info[i].ident_string[0])) {
			cpu->arch.vendor = (x86_vendors)i;
			cpu->arch.vendor_name = vendor_info[i].vendor;
			break;
		}
		if (vendor_info[i].ident_string[1]
			&& !strcmp(vendorString, vendor_info[i].ident_string[1])) {
			cpu->arch.vendor = (x86_vendors)i;
			cpu->arch.vendor_name = vendor_info[i].vendor;
			break;
		}
	}

	// see if we can get the model name
	get_current_cpuid(&cpuid, 0x80000000);
	if (cpuid.eax_0.max_eax >= 0x80000004) {
		// build the model string (need to swap ecx/edx data before copying)
		unsigned int temp;
		memset(cpu->arch.model_name, 0, sizeof(cpu->arch.model_name));

		get_current_cpuid(&cpuid, 0x80000002);
		temp = cpuid.regs.edx;
		cpuid.regs.edx = cpuid.regs.ecx;
		cpuid.regs.ecx = temp;
		memcpy(cpu->arch.model_name, cpuid.as_chars, sizeof(cpuid.as_chars));

		get_current_cpuid(&cpuid, 0x80000003);
		temp = cpuid.regs.edx;
		cpuid.regs.edx = cpuid.regs.ecx;
		cpuid.regs.ecx = temp;
		memcpy(cpu->arch.model_name + 16, cpuid.as_chars,
			sizeof(cpuid.as_chars));

		get_current_cpuid(&cpuid, 0x80000004);
		temp = cpuid.regs.edx;
		cpuid.regs.edx = cpuid.regs.ecx;
		cpuid.regs.ecx = temp;
		memcpy(cpu->arch.model_name + 32, cpuid.as_chars,
			sizeof(cpuid.as_chars));

		// some cpus return a right-justified string
		int32 i = 0;
		while (cpu->arch.model_name[i] == ' ')
			i++;
		if (i > 0) {
			memmove(cpu->arch.model_name, &cpu->arch.model_name[i],
				strlen(&cpu->arch.model_name[i]) + 1);
		}

		dprintf("CPU %d: vendor '%s' model name '%s'\n",
			currentCPU, cpu->arch.vendor_name, cpu->arch.model_name);
	} else {
		strlcpy(cpu->arch.model_name, "unknown", sizeof(cpu->arch.model_name));
	}

	// load feature bits
	get_current_cpuid(&cpuid, 1);
	cpu->arch.feature[FEATURE_COMMON] = cpuid.eax_1.features; // edx
	cpu->arch.feature[FEATURE_EXT] = cpuid.eax_1.extended_features; // ecx
	if (cpu->arch.vendor == VENDOR_AMD) {
		get_current_cpuid(&cpuid, 0x80000001);
		cpu->arch.feature[FEATURE_EXT_AMD] = cpuid.regs.edx; // edx
	}
	get_current_cpuid(&cpuid, 6);
	cpu->arch.feature[FEATURE_6_EAX] = cpuid.regs.eax;
	cpu->arch.feature[FEATURE_6_ECX] = cpuid.regs.ecx;

#if DUMP_FEATURE_STRING
	dump_feature_string(currentCPU, cpu);
#endif
}


bool
x86_check_feature(uint32 feature, enum x86_feature_type type)
{
	cpu_ent* cpu = get_cpu_struct();

#if 0
	int i;
	dprintf("x86_check_feature: feature 0x%x, type %d\n", feature, type);
	for (i = 0; i < FEATURE_NUM; i++) {
		dprintf("features %d: 0x%x\n", i, cpu->arch.feature[i]);
	}
#endif

	return (cpu->arch.feature[type] & feature) != 0;
}


void*
x86_get_double_fault_stack(int32 cpu, size_t* _size)
{
	*_size = kDoubleFaultStackSize;
	return sDoubleFaultStacks + kDoubleFaultStackSize * cpu;
}


/*!	Returns the index of the current CPU. Can only be called from the double
	fault handler.
*/
int32
x86_double_fault_get_cpu(void)
{
	addr_t stack = x86_get_stack_frame();
	return (stack - (addr_t)sDoubleFaultStacks) / kDoubleFaultStackSize;
}


//	#pragma mark -


status_t
arch_cpu_preboot_init_percpu(kernel_args* args, int cpu)
{
	// On SMP system we want to synchronize the CPUs' TSCs, so system_time()
	// will return consistent values.
	if (smp_get_num_cpus() > 1) {
		// let the first CPU prepare the rendezvous point
		if (cpu == 0)
			sTSCSyncRendezvous = smp_get_num_cpus() - 1;

		// One CPU after the other will drop out of this loop and be caught by
		// the loop below, until the last CPU (0) gets there. Save for +/- a few
		// cycles the CPUs should pass the second loop at the same time.
		while (sTSCSyncRendezvous != cpu) {
		}

		sTSCSyncRendezvous = cpu - 1;

		while (sTSCSyncRendezvous != -1) {
		}

		// reset TSC to 0
		x86_write_msr(IA32_MSR_TSC, 0);
	}

	return B_OK;
}


static void
halt_idle(void)
{
	asm("hlt");
}


static void
amdc1e_noarat_idle(void)
{
	uint64 msr = x86_read_msr(K8_MSR_IPM);
	if (msr & K8_CMPHALT)
		x86_write_msr(K8_MSR_IPM, msr & ~K8_CMPHALT);
	halt_idle();
}


static bool
detect_amdc1e_noarat()
{
	cpu_ent* cpu = get_cpu_struct();

	if (cpu->arch.vendor != VENDOR_AMD)
		return false;

	// Family 0x12 and higher processors support ARAT
	// Family lower than 0xf processors doesn't support C1E
	// Family 0xf with model <= 0x40 procssors doesn't support C1E
	uint32 family = cpu->arch.family + cpu->arch.extended_family;
	uint32 model = (cpu->arch.extended_model << 4) | cpu->arch.model;
	return (family < 0x12 && family > 0xf) || (family == 0xf && model > 0x40);
}


status_t
arch_cpu_init_percpu(kernel_args* args, int cpu)
{
	// Load descriptor tables for this CPU.
	x86_descriptors_init_percpu(args, cpu);

	detect_cpu(cpu);

	if (!gCpuIdleFunc) {
		if (detect_amdc1e_noarat())
			gCpuIdleFunc = amdc1e_noarat_idle;
		else
			gCpuIdleFunc = halt_idle;
	}

<<<<<<< HEAD
	return B_OK;
=======
	if (x86_check_feature(IA32_FEATURE_EPB, FEATURE_6_ECX)) {
		uint64 msr = x86_read_msr(IA32_MSR_ENERGY_PERF_BIAS);
		if ((msr & 0xf) == ENERGY_PERF_BIAS_PERFORMANCE) {
			msr &= ~0xf;
			msr |= ENERGY_PERF_BIAS_BALANCE;
			x86_write_msr(IA32_MSR_ENERGY_PERF_BIAS, msr);
		}
	}

	return 0;
>>>>>>> 46db18d1
}


status_t
arch_cpu_init(kernel_args* args)
{
	// init the TSC -> system_time() conversion factors

	uint32 conversionFactor = args->arch_args.system_time_cv_factor;
	uint64 conversionFactorNsecs = (uint64)conversionFactor * 1000;

#ifdef __x86_64__
	// The x86_64 system_time() implementation uses 64-bit multiplication and
	// therefore shifting is not necessary for low frequencies (it's also not
	// too likely that there'll be any x86_64 CPUs clocked under 1GHz).
	__x86_setup_system_time((uint64)conversionFactor << 32,
		conversionFactorNsecs);
#else
	if (conversionFactorNsecs >> 32 != 0) {
		// the TSC frequency is < 1 GHz, which forces us to shift the factor
		__x86_setup_system_time(conversionFactor, conversionFactorNsecs >> 16,
			true);
	} else {
		// the TSC frequency is >= 1 GHz
		__x86_setup_system_time(conversionFactor, conversionFactorNsecs, false);
	}
#endif

	// Initialize descriptor tables.
	x86_descriptors_init(args);

	return B_OK;
}


status_t
arch_cpu_init_post_vm(kernel_args* args)
{
	uint32 i;

	// allocate an area for the double fault stacks
	virtual_address_restrictions virtualRestrictions = {};
	virtualRestrictions.address_specification = B_ANY_KERNEL_ADDRESS;
	physical_address_restrictions physicalRestrictions = {};
	create_area_etc(B_SYSTEM_TEAM, "double fault stacks",
		kDoubleFaultStackSize * smp_get_num_cpus(), B_FULL_LOCK,
		B_KERNEL_READ_AREA | B_KERNEL_WRITE_AREA, CREATE_AREA_DONT_WAIT,
		&virtualRestrictions, &physicalRestrictions,
		(void**)&sDoubleFaultStacks);

	// More descriptor table setup.
	x86_descriptors_init_post_vm(args);

	X86PagingStructures* kernelPagingStructures
		= static_cast<X86VMTranslationMap*>(
			VMAddressSpace::Kernel()->TranslationMap())->PagingStructures();

	// Set active translation map on each CPU.
	for (i = 0; i < args->num_cpus; i++) {
		gCPU[i].arch.active_paging_structures = kernelPagingStructures;
		kernelPagingStructures->AddReference();
	}

	if (!apic_available())
		x86_init_fpu();
	// else fpu gets set up in smp code

	return B_OK;
}


status_t
arch_cpu_init_post_modules(kernel_args* args)
{
	// initialize CPU module

	void* cookie = open_module_list("cpu");

	while (true) {
		char name[B_FILE_NAME_LENGTH];
		size_t nameLength = sizeof(name);

		if (read_next_module_name(cookie, name, &nameLength) != B_OK
			|| get_module(name, (module_info**)&sCpuModule) == B_OK)
			break;
	}

	close_module_list(cookie);

	// initialize MTRRs if available
	if (x86_count_mtrrs() > 0) {
		sCpuRendezvous = sCpuRendezvous2 = 0;
		call_all_cpus(&init_mtrrs, NULL);
	}

	// get optimized functions from the CPU module
	if (sCpuModule != NULL && sCpuModule->get_optimized_functions != NULL) {
		x86_optimized_functions functions;
		memset(&functions, 0, sizeof(functions));

		sCpuModule->get_optimized_functions(&functions);

		if (functions.memcpy != NULL) {
			gOptimizedFunctions.memcpy = functions.memcpy;
			gOptimizedFunctions.memcpy_end = functions.memcpy_end;
		}

		if (functions.memset != NULL) {
			gOptimizedFunctions.memset = functions.memset;
			gOptimizedFunctions.memset_end = functions.memset_end;
		}
	}

	// put the optimized functions into the commpage
	size_t memcpyLen = (addr_t)gOptimizedFunctions.memcpy_end
		- (addr_t)gOptimizedFunctions.memcpy;
	fill_commpage_entry(COMMPAGE_ENTRY_X86_MEMCPY,
		(const void*)gOptimizedFunctions.memcpy, memcpyLen);
	size_t memsetLen = (addr_t)gOptimizedFunctions.memset_end
		- (addr_t)gOptimizedFunctions.memset;
	fill_commpage_entry(COMMPAGE_ENTRY_X86_MEMSET,
		(const void*)gOptimizedFunctions.memset, memsetLen);

	// add the functions to the commpage image
	image_id image = get_commpage_image();
	elf_add_memory_image_symbol(image, "commpage_memcpy",
		((addr_t*)USER_COMMPAGE_ADDR)[COMMPAGE_ENTRY_X86_MEMCPY], memcpyLen,
		B_SYMBOL_TYPE_TEXT);
	elf_add_memory_image_symbol(image, "commpage_memset",
		((addr_t*)USER_COMMPAGE_ADDR)[COMMPAGE_ENTRY_X86_MEMSET], memsetLen,
		B_SYMBOL_TYPE_TEXT);

	return B_OK;
}


void
arch_cpu_user_TLB_invalidate(void)
{
	x86_write_cr3(x86_read_cr3());
}


void
arch_cpu_global_TLB_invalidate(void)
{
	uint32 flags = x86_read_cr4();

	if (flags & IA32_CR4_GLOBAL_PAGES) {
		// disable and reenable the global pages to flush all TLBs regardless
		// of the global page bit
		x86_write_cr4(flags & ~IA32_CR4_GLOBAL_PAGES);
		x86_write_cr4(flags | IA32_CR4_GLOBAL_PAGES);
	} else {
		cpu_status state = disable_interrupts();
		arch_cpu_user_TLB_invalidate();
		restore_interrupts(state);
	}
}


void
arch_cpu_invalidate_TLB_range(addr_t start, addr_t end)
{
	int32 num_pages = end / B_PAGE_SIZE - start / B_PAGE_SIZE;
	while (num_pages-- >= 0) {
		invalidate_TLB(start);
		start += B_PAGE_SIZE;
	}
}


void
arch_cpu_invalidate_TLB_list(addr_t pages[], int num_pages)
{
	int i;
	for (i = 0; i < num_pages; i++) {
		invalidate_TLB(pages[i]);
	}
}


status_t
arch_cpu_shutdown(bool rebootSystem)
{
	if (acpi_shutdown(rebootSystem) == B_OK)
		return B_OK;

	if (!rebootSystem) {
#ifndef __x86_64__
		return apm_shutdown();
#else
		return B_NOT_SUPPORTED;
#endif
	}

	cpu_status state = disable_interrupts();

	// try to reset the system using the keyboard controller
	out8(0xfe, 0x64);

	// Give some time to the controller to do its job (0.5s)
	snooze(500000);

	// if that didn't help, try it this way
	x86_reboot();

	restore_interrupts(state);
	return B_ERROR;
}


void
arch_cpu_idle(void)
{
	gCpuIdleFunc();
}


void
arch_cpu_sync_icache(void* address, size_t length)
{
	// instruction cache is always consistent on x86
}


void
arch_cpu_memory_read_barrier(void)
{
#ifdef __x86_64__
	asm volatile("lfence" : : : "memory");
#else
	asm volatile ("lock;" : : : "memory");
	asm volatile ("addl $0, 0(%%esp);" : : : "memory");
#endif
}


void
arch_cpu_memory_write_barrier(void)
{
#ifdef __x86_64__
	asm volatile("sfence" : : : "memory");
#else
	asm volatile ("lock;" : : : "memory");
	asm volatile ("addl $0, 0(%%esp);" : : : "memory");
#endif
}
<|MERGE_RESOLUTION|>--- conflicted
+++ resolved
@@ -736,9 +736,6 @@
 			gCpuIdleFunc = halt_idle;
 	}
 
-<<<<<<< HEAD
-	return B_OK;
-=======
 	if (x86_check_feature(IA32_FEATURE_EPB, FEATURE_6_ECX)) {
 		uint64 msr = x86_read_msr(IA32_MSR_ENERGY_PERF_BIAS);
 		if ((msr & 0xf) == ENERGY_PERF_BIAS_PERFORMANCE) {
@@ -748,8 +745,7 @@
 		}
 	}
 
-	return 0;
->>>>>>> 46db18d1
+	return B_OK;
 }
 
 
