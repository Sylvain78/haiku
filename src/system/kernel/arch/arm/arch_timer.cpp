/*
 * Copyright 2007-2012, Haiku Inc. All rights reserved.
 * Distributed under the terms of the MIT License.
 *
 * Authors:
 * 		François Revol <revol@free.fr>
 *              Ithamar R. Adema <ithamar@upgrade-android.com>
 *
 * Copyright 2001, Travis Geiselbrecht. All rights reserved.
 * Distributed under the terms of the NewOS License.
 */


#include <boot/stage2.h>
#include <kernel.h>
#include <debug.h>

#include <timer.h>
#include <arch/timer.h>
#include <arch/cpu.h>


//#define TRACE_ARCH_TIMER
#ifdef TRACE_ARCH_TIMER
#	define TRACE(x) dprintf x
#else
#	define TRACE(x) ;
#endif


#define PXA_TIMERS_PHYS_BASE	0x40A00000
#define PXA_TIMERS_SIZE		B_PAGE_SIZE
#define PXA_TIMERS_INTERRUPT	7 /* OST_4_11 */

#define PXA_OSSR		0x05
#define PXA_OIER		0x07
#define PXA_OSCR4		0x10
#define PXA_OSCR5		0x11
#define PXA_OSMR4		0x20
#define PXA_OSMR5		0x21
#define PXA_OMCR4		0x30
#define PXA_OMCR5		0x31

#define PXA_RES_S	(3 << 0)
#define PXA_RES_MS	(1 << 1)
#define PXA_RES_US	(1 << 2)

#define US2S(bt)	((bt) / 1000000ULL)
#define US2MS(bt)	((bt) / 1000ULL)

<<<<<<< HEAD
static area_id sPxaTimersArea = B_ERROR;
=======
static area_id sPxaTimersArea = -1;
>>>>>>> 6c7caf44
static uint32 *sPxaTimersBase = NULL;
static bigtime_t sSystemTime = 0;

static int32
pxa_timer_interrupt(void *data)
{
	if (sPxaTimersBase[PXA_OSSR] & (1 << 4)) {
		sPxaTimersBase[PXA_OSSR] |= (1 << 4);
		return timer_interrupt();
	}

	if (sPxaTimersBase[PXA_OSSR]  & (1 << 5)) {
		sPxaTimersBase[PXA_OSSR] |= (1 << 5);
		sSystemTime += UINT_MAX + 1ULL;
	}

	return B_HANDLED_INTERRUPT;
}

void
arch_timer_set_hardware_timer(bigtime_t timeout)
{
	uint32 val = timeout & UINT_MAX;
	uint32 res = PXA_RES_US;

	if (timeout & ~UINT_MAX) {
		// Does not fit, so scale resolution down to milliseconds
		if (US2MS(timeout) & ~UINT_MAX) {
			// Still does not fit, scale down to seconds as last ditch attempt
			val = US2S(timeout) & UINT_MAX;
			res = PXA_RES_S;
		} else {
			// Fits in millisecond resolution
			val = US2MS(timeout) & UINT_MAX;
			res = PXA_RES_MS;
		}
	}

	TRACE(("arch_timer_set_hardware_timer(val=%lu, res=%lu)\n", val, res));
	sPxaTimersBase[PXA_OIER] |= (1 << 4);
	sPxaTimersBase[PXA_OMCR4] = res;
	sPxaTimersBase[PXA_OSMR4] = val;
	sPxaTimersBase[PXA_OSCR4] = 0; // start counting from 0 again
}


void
arch_timer_clear_hardware_timer()
{
	TRACE(("arch_timer_clear_hardware_timer\n"));

	sPxaTimersBase[PXA_OMCR4] = 0; // disable our timer
	sPxaTimersBase[PXA_OIER] &= ~(1 << 4);
}

int
arch_init_timer(kernel_args *args)
{
	TRACE(("%s\n", __func__));
	sPxaTimersArea = map_physical_memory("pxa_timers", PXA_TIMERS_PHYS_BASE,
		PXA_TIMERS_SIZE, 0, B_KERNEL_READ_AREA | B_KERNEL_WRITE_AREA, (void**)&sPxaTimersBase);

	if (sPxaTimersArea < 0)
		return sPxaTimersArea;

	sPxaTimersBase[PXA_OIER] |= (1 << 5); // enable timekeeping timer
	sPxaTimersBase[PXA_OMCR5] = PXA_RES_US | (1 << 7);
	sPxaTimersBase[PXA_OSMR5] = UINT_MAX;
	sPxaTimersBase[PXA_OSCR5] = 0;

	install_io_interrupt_handler(PXA_TIMERS_INTERRUPT, &pxa_timer_interrupt, NULL, 0);

	return B_OK;
}

bigtime_t
system_time(void)
{
<<<<<<< HEAD
=======
	if (sPxaTimersArea < 0)
		return 0;

>>>>>>> 6c7caf44
	return (sPxaTimersBase != NULL) ?
		sSystemTime + sPxaTimersBase[PXA_OSCR5] :
		0ULL;
}<|MERGE_RESOLUTION|>--- conflicted
+++ resolved
@@ -48,11 +48,7 @@
 #define US2S(bt)	((bt) / 1000000ULL)
 #define US2MS(bt)	((bt) / 1000ULL)
 
-<<<<<<< HEAD
-static area_id sPxaTimersArea = B_ERROR;
-=======
 static area_id sPxaTimersArea = -1;
->>>>>>> 6c7caf44
 static uint32 *sPxaTimersBase = NULL;
 static bigtime_t sSystemTime = 0;
 
@@ -131,12 +127,9 @@
 bigtime_t
 system_time(void)
 {
-<<<<<<< HEAD
-=======
 	if (sPxaTimersArea < 0)
 		return 0;
 
->>>>>>> 6c7caf44
 	return (sPxaTimersBase != NULL) ?
 		sSystemTime + sPxaTimersBase[PXA_OSCR5] :
 		0ULL;
