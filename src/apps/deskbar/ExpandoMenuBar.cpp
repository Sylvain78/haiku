--- conflicted
+++ resolved
@@ -52,16 +52,11 @@
 #include "BarApp.h"
 #include "BarMenuTitle.h"
 #include "BarView.h"
-<<<<<<< HEAD
+#include "BarWindow.h"
 #include "DeskbarMenu.h"
 #include "DeskbarUtils.h"
 #include "ExpandoMenuBar.h"
-=======
-#include "BarWindow.h"
-#include "DeskbarMenu.h"
-#include "DeskbarUtils.h"
 #include "InlineScrollView.h"
->>>>>>> 1a84d6b3
 #include "ResourceSet.h"
 #include "ShowHideMenuItem.h"
 #include "StatusView.h"
@@ -69,12 +64,8 @@
 #include "WindowMenu.h"
 #include "WindowMenuItem.h"
 
-<<<<<<< HEAD
-const float kDefaultDeskbarMenuWidth = 50.0f;
-=======
 
 const float kMinMenuItemWidth = 50.0f;
->>>>>>> 1a84d6b3
 const float kSepItemWidth = 5.0f;
 const float kIconPadding = 8.0f;
 
@@ -97,13 +88,7 @@
 	fDrawLabel(!static_cast<TBarApp*>(be_app)->Settings()->hideLabels),
 	fShowTeamExpander(static_cast<TBarApp*>(be_app)->Settings()->superExpando),
 	fExpandNewTeams(static_cast<TBarApp*>(be_app)->Settings()->expandNewTeams),
-<<<<<<< HEAD
-	fDeskbarMenuWidth(kDefaultDeskbarMenuWidth),
-	fBarView(bar),
-	fFirstApp(0),
-=======
 	fDeskbarMenuWidth(kMinMenuItemWidth),
->>>>>>> 1a84d6b3
 	fPreviousDragTargetItem(NULL),
 	fLastClickedItem(NULL),
 	fClickedExpander(false)
@@ -132,67 +117,6 @@
 void
 TExpandoMenuBar::AttachedToWindow()
 {
-<<<<<<< HEAD
-	BMessenger self(this);
-	BList teamList;
-	TBarApp::Subscribe(self, &teamList);
-	float width = fVertical ? Frame().Width() : sMinimumWindowWidth;
-	float height = -1.0f;
-
-	// top or bottom mode, add deskbar menu and sep for menubar tracking
-	// consistency
-	if (!fVertical) {
-		TDeskbarMenu* beMenu = new TDeskbarMenu(fBarView);
-		TBarWindow::SetDeskbarMenu(beMenu);
-		const BBitmap* logoBitmap = AppResSet()->FindBitmap(B_MESSAGE_TYPE,
-			R_LeafLogoBitmap);
-		if (logoBitmap != NULL)
-			fDeskbarMenuWidth = logoBitmap->Bounds().Width() + 16;
-		fDeskbarMenuItem = new TBarMenuTitle(fDeskbarMenuWidth, Frame().Height(),
-			logoBitmap, beMenu, true);
-		AddItem(fDeskbarMenuItem);
-
-		fSeparatorItem = new TTeamMenuItem(kSepItemWidth, height, fVertical);
-		AddItem(fSeparatorItem);
-		fSeparatorItem->SetEnabled(false);
-		fFirstApp = 2;
-	} else {
-		fDeskbarMenuItem = NULL;
-		fSeparatorItem = NULL;
-	}
-
-	desk_settings* settings = ((TBarApp*)be_app)->Settings();
-
-	if (settings->sortRunningApps)
-		teamList.SortItems(CompareByName);
-
-	int32 count = teamList.CountItems();
-	for (int32 i = 0; i < count; i++) {
-		BarTeamInfo* barInfo = (BarTeamInfo*)teamList.ItemAt(i);
-		if ((barInfo->flags & B_BACKGROUND_APP) == 0
-			&& strcasecmp(barInfo->sig, kDeskbarSignature) != 0) {
-			if (settings->trackerAlwaysFirst
-				&& !strcmp(barInfo->sig, kTrackerSignature)) {
-				AddItem(new TTeamMenuItem(barInfo->teams, barInfo->icon,
-					barInfo->name, barInfo->sig, width, height,
-					fDrawLabel, fVertical), fFirstApp);
-			} else {
-				AddItem(new TTeamMenuItem(barInfo->teams, barInfo->icon,
-					barInfo->name, barInfo->sig, width, height,
-					fDrawLabel, fVertical));
-			}
-
-			barInfo->teams = NULL;
-			barInfo->icon = NULL;
-			barInfo->name = NULL;
-			barInfo->sig = NULL;
-		}
-
-		delete barInfo;
-	}
-
-=======
->>>>>>> 1a84d6b3
 	BMenuBar::AttachedToWindow();
 
 	fTeamList.MakeEmpty();
@@ -653,21 +577,6 @@
 bool
 TExpandoMenuBar::InDeskbarMenu(BPoint loc) const
 {
-<<<<<<< HEAD
-	if (!fVertical) {
-		if (fDeskbarMenuItem && fDeskbarMenuItem->Frame().Contains(loc))
-			return true;
-	} else {
-		TBarWindow* window = dynamic_cast<TBarWindow*>(Window());
-		if (window) {
-			if (TDeskbarMenu* bemenu = window->DeskbarMenu()) {
-				bool inDeskbarMenu = false;
-				if (bemenu->LockLooper()) {
-					inDeskbarMenu = bemenu->Frame().Contains(loc);
-					bemenu->UnlockLooper();
-				}
-				return inDeskbarMenu;
-=======
 	TBarWindow* window = dynamic_cast<TBarWindow*>(Window());
 	if (window) {
 		if (TDeskbarMenu* bemenu = window->DeskbarMenu()) {
@@ -675,7 +584,6 @@
 			if (bemenu->LockLooper()) {
 				inDeskbarMenu = bemenu->Frame().Contains(loc);
 				bemenu->UnlockLooper();
->>>>>>> 1a84d6b3
 			}
 			return inDeskbarMenu;
 		}
@@ -865,22 +773,7 @@
 		+ kSepItemWidth;
 
 	bool reset = false;
-<<<<<<< HEAD
-	float newWidth = 0;
-	float fullWidth = (sMinimumWindowWidth * count);
-
-	if (!fBarView->Vertical()) {
-		// in this case there are 2 extra items:
-		//   - The Be Menu
-		//   - The little separator item
-		fullWidth = fullWidth - (sMinimumWindowWidth * 2)
-			+ (fDeskbarMenuWidth + kSepItemWidth);
-		width -= (fDeskbarMenuWidth + kSepItemWidth);
-		count -= 2;
-	}
-=======
 	float newWidth = -1.0f;
->>>>>>> 1a84d6b3
 
 	if (delta >= 0 && menuWidth > maxWidth) {
 		fOverflow = true;
