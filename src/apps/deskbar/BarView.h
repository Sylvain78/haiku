--- conflicted
+++ resolved
@@ -76,122 +76,6 @@
 class TTeamMenuItem;
 
 class TBarView : public BView {
-<<<<<<< HEAD
-	public:
-		TBarView(BRect frame, bool vertical, bool left, bool top,
-			bool ampmMode, uint32 state, float width, bool showClock);
-		~TBarView();
-
-		virtual void AttachedToWindow();
-		virtual void DetachedFromWindow();
-		virtual void Draw(BRect updateRect);
-		virtual void MessageReceived(BMessage* message);
-		virtual void MouseMoved(BPoint where, uint32 transit,
-			const BMessage* dragMessage);
-		virtual void MouseDown(BPoint where);
-
-		void SaveSettings();
-		void UpdateEventMask();
-		void UpdatePlacement();
-		void ChangeState(int32 state, bool vertical, bool left, bool top);
-		void RaiseDeskbar(bool raise);
-		void HideDeskbar(bool hide);
-
-		bool Vertical() const;
-		bool Left() const;
-		bool Top() const;
-		bool AcrossTop() const;
-		bool AcrossBottom() const;
-		bool Expando() const;
-		int32 State() const;
-
-		bool MilTime() const;
-		void ShowClock(bool);
-		bool ShowingClock() const;
-
-		void CacheDragData(const BMessage* incoming);
-		status_t DragStart();
-		static bool MenuTrackingHook(BMenu* menu, void* castToThis);
-		void DragStop(bool full = false);
-		TrackingHookData* GetTrackingHookData();
-		bool Dragging() const;
-		const BMessage* DragMessage() const;
-		BObjectList<BString>*CachedTypesList() const;
-		bool AppCanHandleTypes(const char* signature);
-		void SetDragOverride(bool);
-		bool DragOverride();
-		bool InvokeItem(const char* signature);
-
-		void HandleDeskbarMenu(BMessage* targetmessage);
-
-		status_t ItemInfo(int32 id, const char** name, DeskbarShelf* shelf);
-		status_t ItemInfo(const char* name, int32* id, DeskbarShelf* shelf);
-
-		bool ItemExists(int32 id, DeskbarShelf shelf);
-		bool ItemExists(const char* name, DeskbarShelf shelf);
-
-		int32 CountItems(DeskbarShelf shelf);
-
-		status_t AddItem(BMessage* archive, DeskbarShelf shelf, int32* id);
-		status_t AddItem(BEntry* entry, DeskbarShelf shelf, int32* id);
-
-		void RemoveItem(int32 id);
-		void RemoveItem(const char* name, DeskbarShelf shelf);
-
-		BRect OffsetIconFrame(BRect rect) const;
-		BRect IconFrame(int32 id) const;
-		BRect IconFrame(const char* name) const;
-
-		void GetPreferredWindowSize(BRect screenFrame, float* width,
-			float* height);
-		void SizeWindow(BRect screenFrame);
-		void PositionWindow(BRect screenFrame);
-
-		TExpandoMenuBar* ExpandoMenuBar() const;
-		TBarMenuBar* BarMenuBar() const;
-		TDragRegion* DragRegion() const { return fDragRegion; }
-		void AddExpandedItem(const char* signature);
-
-	private:
-		friend class TDeskbarMenu;
-		friend class PreferencesWindow;
-
-		status_t SendDragMessage(const char* signature, entry_ref* ref = NULL);
-
-		void PlaceDeskbarMenu();
-		void PlaceTray(bool vertSwap, bool leftSwap, BRect screenFrame);
-		void PlaceApplicationBar(BRect screenFrame);
-		void SaveExpandedItems();
-		void RemoveExpandedItems();
-		void ExpandItems();
-
-		TBarMenuBar* fBarMenuBar;
-		TExpandoMenuBar* fExpando;
-
-		int32 fTrayLocation;
-		TDragRegion* fDragRegion;
-		TReplicantTray* fReplicantTray;
-
-		bool fShowInterval : 1;
-		bool fShowClock : 1;
-		bool fVertical : 1;
-		bool fTop : 1;
-		bool fLeft : 1;
-
-		int32 fState;
-
-		bigtime_t fPulseRate;
-		bool fRefsRcvdOnly;
-		BMessage* fDragMessage;
-		BObjectList<BString>*fCachedTypesList;
-		TrackingHookData fTrackingHookData;
-
-		uint32 fMaxRecentDocs;
-		uint32 fMaxRecentApps;
-
-		TTeamMenuItem* fLastDragItem;
-		BList fExpandedItems;
-=======
 public:
 							TBarView(BRect frame, bool vertical, bool left,
 								bool top, int32 state, float width);
@@ -327,7 +211,6 @@
 			TTeamMenuItem*	fLastDragItem;
 			BList			fExpandedItems;
 			BMessageFilter*	fMouseFilter;
->>>>>>> 1a84d6b3
 };
 
 
