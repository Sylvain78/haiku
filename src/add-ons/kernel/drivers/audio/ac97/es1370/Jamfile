--- conflicted
+++ resolved
@@ -1,11 +1,7 @@
 SubDir HAIKU_TOP src add-ons kernel drivers audio ac97 es1370 ;
 
 SetSubDirSupportedPlatformsBeOSCompatible ;
-<<<<<<< HEAD
-UsePrivateHeaders libroot media ;
-=======
 UsePrivateHeaders libroot media system ;
->>>>>>> 1a84d6b3
 SubDirHdrs [ FDirName $(SUBDIR) $(DOTDOT) ] ;
 
 KernelAddon es1370 :
